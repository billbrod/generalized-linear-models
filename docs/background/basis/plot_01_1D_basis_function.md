--- conflicted
+++ resolved
@@ -81,40 +81,6 @@
 plt.title("B-Spline Basis")
 ```
 
-<<<<<<< HEAD
-```{code-cell} ipython3
-:tags: [hide-input]
-
-# save image for thumbnail
-from pathlib import Path
-import os
-
-root = os.environ.get("READTHEDOCS_OUTPUT")
-if root:
-   path = Path(root) / "html/_static/thumbnails/background"
-# if local store in ../_build/html/...
-else:
-   path = Path("../../_build/html/_static/thumbnails/background")
- 
-# make sure the folder exists if run from build
-if root or Path("../../assets/stylesheets").exists():
-   path.mkdir(parents=True, exist_ok=True)
-
-if path.exists():
-  fig.savefig(path / "plot_01_1D_basis_function.svg")
-
-
-print(path.resolve(), path.exists())
-```
-
-## Feature Computation
-All bases in the `nemos.basis` module transform one or more time series into a set of features. This transformation is performed out by the method  [`compute_features`](nemos.basis._basis.Basis.compute_features). 
-The bases are categorized into two types based on the transformation applied by [`compute_features`](nemos.basis._basis.Basis.compute_features):
-
-1. **Evaluation Bases**: TThese bases evaluate the basis functions directly, applying a non-linear transformation to the input. Classes in this category have names ending with "Eval", such as `BSplineEval`.
-
-2. **Convolution Bases**: hese bases convolve the input with a kernel of basis elements using a user-specified `window_size`. Classes in this category have names ending with "Conv", such as `BSplineConv`.
-=======
 
 ## Computing Features
 All bases in the `nemos.basis` module perform a transformation of one or more time series into a set of features. This operation is always carried out by the method  [`compute_features`](nemos.basis._basis.Basis.compute_features). 
@@ -123,7 +89,6 @@
 1. **Evaluation Bases**: These bases use `compute_features` to evaluate the basis directly, applying a non-linear transformation to the input. Classes in this category have names ending with "Eval," such as `BSplineEval`.
 
 2. **Convolution Bases**: These bases use `compute_features` to convolve the input with a kernel of basis elements, using a `window_size` specified by the user. Classes in this category have names ending with "Conv", such as `BSplineConv`.
->>>>>>> 5f661906
 
 Let's see how these two categories operate:
 
@@ -171,63 +136,9 @@
 check out the tutorial on [1D convolutions](convolution_background).
 :::
 
-### Multi-dimensional inputs
-For N-dimensional input with $N>1$, `compute_features` assumes the first axis represents samples. This is always valid for `pynapple` time series. For arrays, you can use `numpy.transpose` to re-arrange the axis if needed.
-
-#### "Eval" Basis
-
-For "Eval" bases, `compute_features` evaluates the basis and then reshape the result into a 2D feature matrix.
-
-```{code-cell} ipython3
-basis = nmo.basis.RaisedCosineLinearEval(n_basis_funcs=5)
-
-# generate a 3D array
-inp = np.random.randn(50, 2, 3)
-
-out = basis.compute_features(inp)
-out.shape
-```
-
-For each of the $3 \times 2 = 6$ inputs, `n_basis_funcs = 5` features are computed. These are concatenated on the second axis of the feature matrix, for a total of 
-$3 \times 2 \times 5  = 30$ outputs concatenated on the second axis.
-
-#### "Conv" Basis
-
-For "Conv" bases, `compute_features` convolves each input with `n_basis_funcs` kernels, and reshaping the output into a 2D feature matrix.
-
-```{code-cell} ipython3
-basis = nmo.basis.RaisedCosineLinearConv(n_basis_funcs=5, window_size=6)
-
-# compute_features to perform the convolution and concatenate
-out = basis.compute_features(inp)
-print(f"`compute_features` output shape {out.shape}")
-
-```
-
-This process is equivalent to performing the convolution separately usingS [`create_convolutional_predictor`](nemos.convolve.create_convolutional_predictor) and then reshaping the output.
-
-```{code-cell} ipython3
-# compute the kernels
-basis.set_kernel()
-print(f"Kernel shape (window_size, n_basis_funcs): {basis.kernel_.shape}")
-
-# apply the convolution
-out_two_steps = nmo.convolve.create_convolutional_predictor(basis.kernel_, inp)
-print(f"Convolution output shape: {out_two_steps.shape}")
-
-# then reshape to 2D
-out_two_steps = out_two_steps.reshape(inp.shape[0], inp.shape[1] * inp.shape[2] * basis.n_basis_funcs)
-
-# check that this is equivalent to the output of compute_features
-print(f"All matching: {np.array_equal(out_two_steps, out, equal_nan=True)}")
-```
 
 Plotting the Basis Function Elements
-<<<<<<< HEAD
 ------------------------------------
-=======
---------------------------------------
->>>>>>> 5f661906
 We suggest visualizing the basis post-instantiation by evaluating each element on a set of equi-spaced sample points
 and then plotting the result. The method [`Basis.evaluate_on_grid`](nemos.basis._basis.Basis.evaluate_on_grid) is designed for this, as it generates and returns
 the equi-spaced samples along with the evaluated basis functions. 
@@ -281,4 +192,4 @@
 axs[1].plot(samples, bspline_range.compute_features(samples), color="tomato")
 axs[1].set_title("bounds=[0.2, 0.8]")
 plt.tight_layout()
-```+```
