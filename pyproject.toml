--- conflicted
+++ resolved
@@ -125,17 +125,12 @@
 testpaths = ["tests"]             # Specify the directory where test files are located
 filterwarnings = [
     # note the use of single quote below to denote "raw" strings in TOML
-<<<<<<< HEAD
-    'ignore:plotting functions contained within:UserWarning',
-    'ignore:Tolerance of \d\.\d+e-\d\d reached:RuntimeWarning',
-=======
     # this is raised whenever one imports the plotting utils
     'ignore:plotting functions contained within:UserWarning',
     # numerical inversion test reaches tolerance...
     'ignore:Tolerance of -?\d\.\d+e-\d\d reached:RuntimeWarning',
     # mpl must be non-interctive for testing otherwise doctests will freeze
     'ignore:FigureCanvasAgg is non-interactive, and thus cannot be shown:UserWarning',
->>>>>>> 3333eb72
 ]
 
 [tool.coverage.run]
