--- conflicted
+++ resolved
@@ -571,7 +571,7 @@
         [
             (np.linspace(0, 1, 10), does_not_raise()),
             (np.linspace(0, 1, 10)[:, None], does_not_raise()),
-            (np.repeat(np.linspace(0,1, 10), 10).reshape(10, 5, 2), does_not_raise()),
+            (np.repeat(np.linspace(0, 1, 10), 10).reshape(10, 5, 2), does_not_raise()),
         ],
     )
     @pytest.mark.parametrize("n_basis", [6])
@@ -583,13 +583,11 @@
             n_basis_funcs=n_basis, **kwargs, **extra_decay_rates(cls[mode], n_basis)
         )
         with expectation:
-<<<<<<< HEAD
-            out = bas(inp)
+            out = bas._evaluate(inp)
             out2 = bas.evaluate_on_grid(inp.shape[0])[1]
             assert np.all((out.reshape(out.shape[0], -1, n_basis) - out2[:, None]) == 0)
             assert out.shape == tuple((*inp.shape, n_basis))
 
-
     @pytest.mark.parametrize("n_basis", [6])
     @pytest.mark.parametrize(
         "mode, kwargs", [("eval", {}), ("conv", {"window_size": 3})]
@@ -601,15 +599,10 @@
         inp = np.random.randn(10, 2, 3)
         inp[2, 0, [0, 2]] = np.nan
         inp[4, 1, 1] = np.nan
-        out = bas(inp)
+        out = bas._evaluate(inp)
         assert np.all(np.isnan(out[2, 0, [0, 2]]))
         assert np.all(np.isnan(out[4, 1, 1]))
         assert np.isnan(out).sum() == 3 * n_basis
-
-
-=======
-            bas._evaluate(inp)
->>>>>>> fb883ce4
 
     @pytest.mark.parametrize(
         "samples, expectation",
@@ -1045,26 +1038,6 @@
                 n_basis_funcs=5, window_size=ws, **extra_decay_rates(cls[mode], 5)
             )
 
-<<<<<<< HEAD
-=======
-    # @pytest.mark.parametrize("n_basis_funcs", [-1, 0, 1, 3, 10, 20])
-    # @pytest.mark.parametrize("order", [1, 2, 3, 4, 5])
-    # @pytest.mark.parametrize("mode, kwargs", [("eval", {}), ("conv", {"window_size": 2})])
-    # def test_minimum_number_of_basis_required_is_matched(self, n_basis_funcs, mode, kwargs, order, cls):
-    #     min_per_basis = {
-    #         "MSplineEval": (order < 1) | (n_basis_funcs < 1) | (order > n_basis_funcs),
-    #         "RaisedCosineLogEval": lambda x: x < 2,
-    #         "BSplineEval": lambda x: order > x,
-    #     }
-    #     if n_basis_funcs < 2:
-    #         with pytest.raises(
-    #                 ValueError, match=f"Object class {cls[mode].__name__} requires >= 2 basis elements.",
-    #         ):
-    #             cls[mode](n_basis_funcs=n_basis_funcs, **kwargs)
-    #     else:
-    #         cls[mode](n_basis_funcs=n_basis_funcs, **kwargs)
-
->>>>>>> fb883ce4
     @pytest.mark.parametrize("samples", [[], [0], [0, 0]])
     @pytest.mark.parametrize(
         "mode, kwargs", [("eval", {}), ("conv", {"window_size": 2})]
