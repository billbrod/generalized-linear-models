import inspect
import itertools
import re
from contextlib import nullcontext as does_not_raise
from functools import partial
from typing import Literal

import jax.numpy
import numpy as np
import pynapple as nap
import pytest
from conftest import BasisFuncsTesting, CombinedBasis, list_all_basis_classes

import nemos._inspect_utils as inspect_utils
import nemos.basis.basis as basis
import nemos.convolve as convolve
from nemos.basis._basis import AdditiveBasis, Basis, MultiplicativeBasis, add_docstring
from nemos.basis._decaying_exponential import OrthExponentialBasis
from nemos.basis._raised_cosine_basis import (
    RaisedCosineBasisLinear,
    RaisedCosineBasisLog,
)
from nemos.basis._spline_basis import BSplineBasis, CyclicBSplineBasis, MSplineBasis
from nemos.utils import pynapple_concatenate_numpy


def extra_decay_rates(cls, n_basis):
    name = cls.__name__
    if "OrthExp" in name:
        return dict(decay_rates=np.arange(1, n_basis + 1))
    return {}


def test_all_basis_are_tested() -> None:
    """Meta-test.

    Ensure that all concrete classes in the 'basis' module are tested.
    """
    # Get all classes from the current module.
    all_classes = inspect.getmembers(
        inspect.getmodule(inspect.currentframe()), inspect.isclass
    )

    # Filter the classes that are subclasses of 'SuperClass'.
    subclasses = [
        cls
        for _, cls in all_classes
        if issubclass(cls, BasisFuncsTesting) and cls != BasisFuncsTesting
    ]

    # Create the set of basis function objects that are tested using the cls definition
    tested_bases = {
        test_cls.cls[mode]
        for mode in ["eval", "conv"]
        for test_cls in subclasses
        if test_cls != CombinedBasis
    }

    # Create the set of all the concrete basis classes
    all_bases = set(list_all_basis_classes())

    if all_bases != all_bases.intersection(tested_bases):
        raise ValueError(
            "Test should be implemented for each of the concrete classes in the basis module.\n"
            f"The following classes are not tested: {[bas.__qualname__ for bas in all_bases.difference(tested_bases)]}"
        )

    pytest_marks = getattr(TestSharedMethods, "pytestmark", [])

    # Find the parametrize mark for TestSharedMethods
    out = None
    for mark in pytest_marks:
        if mark.name == "parametrize":
            # Return the arguments of the parametrize mark
            out = mark.args[1]  # The second argument contains the list

    if out is None:
        raise ValueError("cannot fine parametrization.")

    basis_tested_in_shared_methods = {o[key] for key in ("eval", "conv") for o in out}
    all_one_dim_basis = set(
        list_all_basis_classes("Eval") + list_all_basis_classes("Conv")
    )
    assert basis_tested_in_shared_methods == all_one_dim_basis


@pytest.mark.parametrize(
    "basis_cls",
    list_all_basis_classes(),
)
@pytest.mark.parametrize(
    "method_name, descr_match",
    [
        ("evaluate_on_grid", "The number of points in the uniformly spaced grid"),
        (
            "compute_features",
            "Apply the basis transformation to the input data|Convolve basis functions with input time series|Evaluate basis at sample points",
        ),
        (
            "split_by_feature",
            "Decompose an array along a specified axis into sub-arrays",
        ),
        (
            "set_input_shape",
            "Set the expected input shape for the basis object",
        ),
    ],
)
def test_example_docstrings_add(
    basis_cls, method_name, descr_match, basis_class_specific_params
):

    basis_instance = CombinedBasis().instantiate_basis(
        5, basis_cls, basis_class_specific_params, window_size=10
    )
    method = getattr(basis_instance, method_name)
    doc = method.__doc__
    examp_delim = "\n        Examples\n        --------"

    assert examp_delim in doc
    doc_components = doc.split(examp_delim)
    assert len(doc_components) == 2
    assert len(doc_components[0].strip()) > 0
    assert re.search(descr_match, doc_components[0])

    # check that the basis name is in the example
    if basis_cls not in [AdditiveBasis, MultiplicativeBasis]:
        assert basis_cls.__name__ in doc_components[1]

    # check that no other basis name is in the example (except for additive and multiplicative)
    for basis_name in basis.__dir__():
        if basis_cls in [AdditiveBasis, MultiplicativeBasis]:
            continue
        if basis_name == basis_instance.__class__.__name__:
            continue
        assert f" {basis_name}" not in doc_components[1]


def test_add_docstring():

    class CustomClass:
        def method(self):
            """My extra text."""
            pass

    custom_add_docstring = partial(add_docstring, cls=CustomClass)

    class CustomSubClass(CustomClass):
        @custom_add_docstring("method")
        def method(self):
            """My custom method."""
            pass

    assert CustomSubClass().method.__doc__ == "My extra text.\nMy custom method."


@pytest.mark.parametrize(
    "basis_instance, super_class",
    [
        (basis.BSplineEval(10), BSplineBasis),
        (basis.BSplineConv(10, window_size=11), BSplineBasis),
        (basis.CyclicBSplineEval(10), CyclicBSplineBasis),
        (basis.CyclicBSplineConv(10, window_size=11), CyclicBSplineBasis),
        (basis.MSplineEval(10), MSplineBasis),
        (basis.MSplineConv(10, window_size=11), MSplineBasis),
        (basis.RaisedCosineLinearEval(10), RaisedCosineBasisLinear),
        (basis.RaisedCosineLinearConv(10, window_size=11), RaisedCosineBasisLinear),
        (basis.RaisedCosineLogEval(10), RaisedCosineBasisLog),
        (basis.RaisedCosineLogConv(10, window_size=11), RaisedCosineBasisLog),
        (basis.OrthExponentialEval(10, np.arange(1, 11)), OrthExponentialBasis),
        (
            basis.OrthExponentialConv(10, decay_rates=np.arange(1, 11), window_size=12),
            OrthExponentialBasis,
        ),
    ],
)
def test_expected_output_eval_on_grid(basis_instance, super_class):
    x, y = super_class.evaluate_on_grid(basis_instance, 100)
    xx, yy = basis_instance.evaluate_on_grid(100)
    np.testing.assert_equal(xx, x)
    np.testing.assert_equal(yy, y)


@pytest.mark.parametrize(
    "basis_instance, super_class",
    [
        (basis.BSplineEval(10), BSplineBasis),
        (basis.BSplineConv(10, window_size=11), BSplineBasis),
        (basis.CyclicBSplineEval(10), CyclicBSplineBasis),
        (basis.CyclicBSplineConv(10, window_size=11), CyclicBSplineBasis),
        (basis.MSplineEval(10), MSplineBasis),
        (basis.MSplineConv(10, window_size=11), MSplineBasis),
        (basis.RaisedCosineLinearEval(10), RaisedCosineBasisLinear),
        (basis.RaisedCosineLinearConv(10, window_size=11), RaisedCosineBasisLinear),
        (basis.RaisedCosineLogEval(10), RaisedCosineBasisLog),
        (basis.RaisedCosineLogConv(10, window_size=11), RaisedCosineBasisLog),
        (basis.OrthExponentialEval(10, np.arange(1, 11)), OrthExponentialBasis),
        (
            basis.OrthExponentialConv(10, decay_rates=np.arange(1, 11), window_size=12),
            OrthExponentialBasis,
        ),
    ],
)
def test_expected_output_compute_features(basis_instance, super_class):
    x = super_class.compute_features(basis_instance, np.linspace(0, 1, 100))
    xx = basis_instance.compute_features(np.linspace(0, 1, 100))
    nans = np.isnan(x.sum(axis=1))
    assert np.all(np.isnan(xx[nans]))
    np.testing.assert_array_equal(xx[~nans], x[~nans])


@pytest.mark.parametrize(
    "basis_instance, super_class",
    [
        (basis.BSplineEval(10, label="label"), BSplineBasis),
        (basis.BSplineConv(10, window_size=11, label="label"), BSplineBasis),
        (basis.CyclicBSplineEval(10, label="label"), CyclicBSplineBasis),
        (
            basis.CyclicBSplineConv(10, window_size=11, label="label"),
            CyclicBSplineBasis,
        ),
        (basis.MSplineEval(10, label="label"), MSplineBasis),
        (basis.MSplineConv(10, window_size=11, label="label"), MSplineBasis),
        (basis.RaisedCosineLinearEval(10, label="label"), RaisedCosineBasisLinear),
        (
            basis.RaisedCosineLinearConv(10, window_size=11, label="label"),
            RaisedCosineBasisLinear,
        ),
        (basis.RaisedCosineLogEval(10, label="label"), RaisedCosineBasisLog),
        (
            basis.RaisedCosineLogConv(10, window_size=11, label="label"),
            RaisedCosineBasisLog,
        ),
        (
            basis.OrthExponentialEval(10, np.arange(1, 11), label="label"),
            OrthExponentialBasis,
        ),
        (
            basis.OrthExponentialConv(
                10, decay_rates=np.arange(1, 11), window_size=12, label="label"
            ),
            OrthExponentialBasis,
        ),
    ],
)
def test_expected_output_split_by_feature(basis_instance, super_class):
    x = super_class.compute_features(basis_instance, np.linspace(0, 1, 100))
    xdict = super_class.split_by_feature(basis_instance, x)
    xxdict = basis_instance.split_by_feature(x)
    assert xdict.keys() == xxdict.keys()
    xx = xxdict["label"]
    x = xdict["label"]
    nans = np.isnan(x.sum(axis=(1, 2)))
    assert np.all(np.isnan(xx[nans]))
    np.testing.assert_array_equal(xx[~nans], x[~nans])


@pytest.mark.parametrize(
    "cls",
    [
        {"eval": basis.RaisedCosineLogEval, "conv": basis.RaisedCosineLogConv},
        {"eval": basis.RaisedCosineLinearEval, "conv": basis.RaisedCosineLinearConv},
        {"eval": basis.BSplineEval, "conv": basis.BSplineConv},
        {"eval": basis.CyclicBSplineEval, "conv": basis.CyclicBSplineConv},
        {"eval": basis.MSplineEval, "conv": basis.MSplineConv},
        {"eval": basis.OrthExponentialEval, "conv": basis.OrthExponentialConv},
    ],
)
class TestSharedMethods:

    @pytest.mark.parametrize(
        "samples, vmin, vmax, expectation",
        [
            (0.5, 0, 1, does_not_raise()),
            (
                -0.5,
                0,
                1,
                pytest.raises(ValueError, match="All the samples lie outside"),
            ),
            (np.linspace(-1, 1, 10), 0, 1, does_not_raise()),
            (
                np.linspace(-1, 0, 10),
                0,
                1,
                pytest.warns(UserWarning, match="More than 90% of the samples"),
            ),
            (
                np.linspace(1, 2, 10),
                0,
                1,
                pytest.warns(UserWarning, match="More than 90% of the samples"),
            ),
        ],
    )
    def test_call_vmin_vmax(self, samples, vmin, vmax, expectation, cls):
        if "OrthExp" in cls["eval"].__name__ and not hasattr(samples, "shape"):
            return
        bas = cls["eval"](5, bounds=(vmin, vmax), **extra_decay_rates(cls["eval"], 5))
        with expectation:
            bas._evaluate(samples)

    @pytest.mark.parametrize("n_basis", [5, 6])
    @pytest.mark.parametrize("vmin, vmax", [(0, 1), (-1, 1)])
    @pytest.mark.parametrize("inp_num", [1, 2])
    def test_sklearn_clone_eval(self, cls, n_basis, vmin, vmax, inp_num):
        bas = cls["eval"](
            n_basis, bounds=(vmin, vmax), **extra_decay_rates(cls["eval"], n_basis)
        )
        bas.set_input_shape(inp_num)
        bas2 = bas.__sklearn_clone__()
        assert id(bas) != id(bas2)
        assert np.all(
            bas.__dict__.pop("decay_rates", True)
            == bas2.__dict__.pop("decay_rates", True)
        )
        assert bas.__dict__ == bas2.__dict__

    @pytest.mark.parametrize("n_basis", [5, 6])
    @pytest.mark.parametrize("ws", [10, 20])
    @pytest.mark.parametrize("inp_num", [1, 2])
    def test_sklearn_clone_conv(self, cls, n_basis, ws, inp_num):
        bas = cls["conv"](
            n_basis, window_size=ws, **extra_decay_rates(cls["eval"], n_basis)
        )
        bas.set_input_shape(inp_num)
        bas2 = bas.__sklearn_clone__()
        assert id(bas) != id(bas2)
        assert np.all(
            bas.__dict__.pop("decay_rates", True)
            == bas2.__dict__.pop("decay_rates", True)
        )
        assert bas.__dict__ == bas2.__dict__

    @pytest.mark.parametrize(
        "attribute, value",
        [
            ("label", None),
            ("label", "label"),
            ("n_basis_input_", 1),
            ("n_output_features", 5),
        ],
    )
    def test_attr_setter(self, attribute, value, cls):
        bas = cls["eval"](n_basis_funcs=5, **extra_decay_rates(cls["eval"], 5))
        with pytest.raises(
            AttributeError, match=rf"can't set attribute|property '{attribute}' of"
        ):
            setattr(bas, attribute, value)

    @pytest.mark.parametrize(
        "n_input, expectation",
        [
            (2, does_not_raise()),
            (0, pytest.raises(ValueError, match="Input shape mismatch detected")),
            (1, pytest.raises(ValueError, match="Input shape mismatch detected")),
            (3, pytest.raises(ValueError, match="Input shape mismatch detected")),
        ],
    )
    def test_expected_input_number(self, n_input, expectation, cls):
        bas = cls["conv"](
            n_basis_funcs=5, window_size=10, **extra_decay_rates(cls["eval"], 5)
        )
        x = np.random.randn(20, 2)
        bas.compute_features(x)
        with expectation:
            bas.compute_features(np.random.randn(30, n_input))

    @pytest.mark.parametrize(
        "conv_kwargs, expectation",
        [
            (dict(), does_not_raise()),
            (
                dict(axis=0),
                pytest.raises(
                    ValueError, match="Setting the `axis` parameter is not allowed"
                ),
            ),
            (
                dict(axis=1),
                pytest.raises(
                    ValueError, match="Setting the `axis` parameter is not allowed"
                ),
            ),
            (dict(shift=True), does_not_raise()),
            (
                dict(shift=True, axis=0),
                pytest.raises(
                    ValueError, match="Setting the `axis` parameter is not allowed"
                ),
            ),
            (
                dict(shifts=True),
                pytest.raises(ValueError, match="Unrecognized keyword arguments"),
            ),
            (dict(shift=True, predictor_causality="causal"), does_not_raise()),
            (
                dict(shift=True, time_series=np.arange(10)),
                pytest.raises(ValueError, match="Unrecognized keyword arguments"),
            ),
        ],
    )
    def test_init_conv_kwargs(self, conv_kwargs, expectation, cls):
        with expectation:
            cls["conv"](
                n_basis_funcs=5,
                window_size=200,
                conv_kwargs=conv_kwargs,
                **extra_decay_rates(cls["eval"], 5),
            )

    @pytest.mark.parametrize("label", [None, "label"])
    def test_init_label(self, label, cls):
        bas = cls["eval"](
            n_basis_funcs=5, label=label, **extra_decay_rates(cls["eval"], 5)
        )
        expected_label = str(label) if label is not None else cls["eval"].__name__
        assert bas.label == expected_label

    @pytest.mark.parametrize("n_input", [1, 2, 3])
    def test_set_num_output_features(self, n_input, cls):
        bas = cls["conv"](
            n_basis_funcs=5, window_size=10, **extra_decay_rates(cls["conv"], 5)
        )
        assert bas.n_output_features is None
        bas.compute_features(np.random.randn(20, n_input))
        assert bas.n_output_features == n_input * bas.n_basis_funcs

    @pytest.mark.parametrize("n_input", [1, 2, 3])
    def test_set_num_basis_input(self, n_input, cls):
        bas = cls["conv"](
            n_basis_funcs=5, window_size=10, **extra_decay_rates(cls["conv"], 5)
        )
        assert bas.n_basis_input_ is None
        bas.compute_features(np.random.randn(20, n_input))
        assert bas.n_basis_input_ == (n_input,)
        assert bas._n_basis_input_ == (n_input,)

    @pytest.mark.parametrize(
        "bounds, samples, nan_idx, mn, mx",
        [
            (None, np.arange(5), [4], 0, 1),
            ((0, 3), np.arange(5), [4], 0, 3),
            ((1, 4), np.arange(5), [0], 1, 4),
            ((1, 3), np.arange(5), [0, 4], 1, 3),
        ],
    )
    def test_vmin_vmax_eval_on_grid_affects_x(
        self, bounds, samples, nan_idx, mn, mx, cls
    ):
        bas_no_range = cls["eval"](
            n_basis_funcs=5, bounds=None, **extra_decay_rates(cls["eval"], 5)
        )
        bas = cls["eval"](
            n_basis_funcs=5, bounds=bounds, **extra_decay_rates(cls["eval"], 5)
        )
        x1, _ = bas.evaluate_on_grid(10)
        x2, _ = bas_no_range.evaluate_on_grid(10)
        assert np.allclose(x1, x2 * (mx - mn) + mn)

    @pytest.mark.parametrize(
        "vmin, vmax, samples, nan_idx",
        [
            (0, 3, np.arange(5), [4]),
            (1, 4, np.arange(5), [0]),
            (1, 3, np.arange(5), [0, 4]),
        ],
    )
    def test_vmin_vmax_eval_on_grid_no_effect_on_eval(
        self, vmin, vmax, samples, nan_idx, cls
    ):
        # MSPline integrates to 1 on domain so must be excluded from this check
        if "MSpline" in cls["eval"].__name__:
            return
        bas_no_range = cls["eval"](
            n_basis_funcs=5, bounds=None, **extra_decay_rates(cls["eval"], 5)
        )
        bas = cls["eval"](
            n_basis_funcs=5, bounds=(vmin, vmax), **extra_decay_rates(cls["eval"], 5)
        )
        _, out1 = bas.evaluate_on_grid(10)
        _, out2 = bas_no_range.evaluate_on_grid(10)
        assert np.allclose(out1, out2)

    @pytest.mark.parametrize(
        "bounds, expectation",
        [
            (None, does_not_raise()),
            ((None, 3), pytest.raises(TypeError, match=r"Could not convert")),
            ((1, None), pytest.raises(TypeError, match=r"Could not convert")),
            ((1, 3), does_not_raise()),
            (("a", 3), pytest.raises(TypeError, match="Could not convert")),
            ((1, "a"), pytest.raises(TypeError, match="Could not convert")),
            (("a", "a"), pytest.raises(TypeError, match="Could not convert")),
            (
                (1, 2, 3),
                pytest.raises(
                    ValueError, match="The provided `bounds` must be of length two"
                ),
            ),
        ],
    )
    def test_vmin_vmax_init(self, bounds, expectation, cls):
        with expectation:
            bas = cls["eval"](
                n_basis_funcs=5, bounds=bounds, **extra_decay_rates(cls["eval"], 5)
            )
            assert bounds == bas.bounds if bounds else bas.bounds is None

    @pytest.mark.parametrize("n_basis", [6, 7])
    @pytest.mark.parametrize(
        "mode, kwargs", [("eval", {}), ("conv", {"window_size": 8})]
    )
    def test_call_basis_number(self, n_basis, mode, kwargs, cls):

        bas = cls[mode](
            n_basis_funcs=n_basis, **kwargs, **extra_decay_rates(cls[mode], n_basis)
        )
        x = np.linspace(0, 1, 10)
        assert bas._evaluate(x).shape[1] == n_basis

    @pytest.mark.parametrize("n_basis", [6])
    def test_call_equivalent_in_conv(self, n_basis, cls):
        bas_con = cls["conv"](
            n_basis_funcs=n_basis,
            window_size=10,
            **extra_decay_rates(cls["conv"], n_basis),
        )
        bas_eval = cls["eval"](
            n_basis_funcs=n_basis, **extra_decay_rates(cls["eval"], n_basis)
        )
        x = np.linspace(0, 1, 10)
        assert np.all(bas_con._evaluate(x) == bas_eval._evaluate(x))

    @pytest.mark.parametrize(
        "num_input, expectation",
        [
            (0, pytest.raises(TypeError, match="Input dimensionality mismatch")),
            (1, does_not_raise()),
            (2, pytest.raises(TypeError, match="Input dimensionality mismatch")),
        ],
    )
    @pytest.mark.parametrize(
        "mode, kwargs", [("eval", {}), ("conv", {"window_size": 8})]
    )
    @pytest.mark.parametrize("n_basis", [6])
    def test_call_input_num(self, num_input, n_basis, mode, kwargs, expectation, cls):
        bas = cls[mode](
            n_basis_funcs=n_basis, **kwargs, **extra_decay_rates(cls[mode], n_basis)
        )
        with expectation:
            bas._evaluate(*([np.linspace(0, 1, 10)] * num_input))

    @pytest.mark.parametrize(
        "inp, expectation",
        [
            (np.linspace(0, 1, 10), does_not_raise()),
            (np.linspace(0, 1, 10)[:, None], does_not_raise()),
            (np.repeat(np.linspace(0, 1, 10), 10).reshape(10, 5, 2), does_not_raise()),
        ],
    )
    @pytest.mark.parametrize("n_basis", [6])
    @pytest.mark.parametrize(
        "mode, kwargs", [("eval", {}), ("conv", {"window_size": 8})]
    )
    def test_call_input_shape(self, inp, mode, kwargs, expectation, n_basis, cls):
        bas = cls[mode](
            n_basis_funcs=n_basis, **kwargs, **extra_decay_rates(cls[mode], n_basis)
        )
        with expectation:
            out = bas._evaluate(inp)
            out2 = bas.evaluate_on_grid(inp.shape[0])[1]
            assert np.all((out.reshape(out.shape[0], -1, n_basis) - out2[:, None]) == 0)
            assert out.shape == tuple((*inp.shape, n_basis))

    @pytest.mark.parametrize("n_basis", [6])
    @pytest.mark.parametrize(
        "mode, kwargs", [("eval", {}), ("conv", {"window_size": 8})]
    )
    def test_call_nan_location(self, mode, kwargs, n_basis, cls):
        bas = cls[mode](
            n_basis_funcs=n_basis, **kwargs, **extra_decay_rates(cls[mode], n_basis)
        )
        inp = np.random.randn(10, 2, 3)
        inp[2, 0, [0, 2]] = np.nan
        inp[4, 1, 1] = np.nan
        out = bas._evaluate(inp)
        assert np.all(np.isnan(out[2, 0, [0, 2]]))
        assert np.all(np.isnan(out[4, 1, 1]))
        assert np.isnan(out).sum() == 3 * n_basis

    @pytest.mark.parametrize(
        "samples, expectation",
        [
            (np.array([0, 1, 2, 3, 4, 5]), does_not_raise()),
            (
                np.array(["a", "1", "2", "3", "4", "5"]),
                pytest.raises(TypeError, match="Input samples must"),
            ),
        ],
    )
    @pytest.mark.parametrize("n_basis", [6])
    def test_call_input_type(self, samples, expectation, n_basis, cls):
        bas = cls["eval"](
            n_basis_funcs=n_basis, **extra_decay_rates(cls["eval"], n_basis)
        )  # Only eval mode is relevant here
        with expectation:
            bas._evaluate(samples)

    @pytest.mark.parametrize(
        "mode, kwargs", [("eval", {}), ("conv", {"window_size": 8})]
    )
    def test_call_nan(self, mode, kwargs, cls):
        bas = cls[mode](n_basis_funcs=5, **kwargs, **extra_decay_rates(cls[mode], 5))
        x = np.linspace(0, 1, 10)
        x[3] = np.nan
        assert all(np.isnan(bas._evaluate(x)[3]))

    @pytest.mark.parametrize("n_basis", [6, 7])
    @pytest.mark.parametrize(
        "mode, kwargs", [("eval", {}), ("conv", {"window_size": 8})]
    )
    def test_call_non_empty(self, n_basis, mode, kwargs, cls):
        bas = cls[mode](
            n_basis_funcs=n_basis, **kwargs, **extra_decay_rates(cls[mode], n_basis)
        )
        with pytest.raises(ValueError, match="All sample provided must"):
            bas._evaluate(np.array([]))

    @pytest.mark.parametrize("time_axis_shape", [10, 11, 12])
    @pytest.mark.parametrize(
        "mode, kwargs", [("eval", {}), ("conv", {"window_size": 8})]
    )
    def test_call_sample_axis(self, time_axis_shape, mode, kwargs, cls):
        bas = cls[mode](n_basis_funcs=5, **kwargs, **extra_decay_rates(cls[mode], 5))
        assert (
            bas._evaluate(np.linspace(0, 1, time_axis_shape)).shape[0]
            == time_axis_shape
        )

    @pytest.mark.parametrize(
        "mn, mx, expectation",
        [
            (0, 1, does_not_raise()),
            (-2, 2, does_not_raise()),
        ],
    )
    @pytest.mark.parametrize(
        "mode, kwargs", [("eval", {}), ("conv", {"window_size": 8})]
    )
    def test_call_sample_range(self, mn, mx, expectation, mode, kwargs, cls):
        bas = cls[mode](n_basis_funcs=5, **kwargs, **extra_decay_rates(cls[mode], 5))
        with expectation:
            bas._evaluate(np.linspace(mn, mx, 10))

    @pytest.mark.parametrize(
        "kwargs, input1_shape, expectation",
        [
            (dict(), (10,), does_not_raise()),
            (
                dict(axis=0),
                (10,),
                pytest.raises(
                    ValueError, match="Setting the `axis` parameter is not allowed"
                ),
            ),
            (
                dict(axis=1),
                (2, 10),
                pytest.raises(
                    ValueError, match="Setting the `axis` parameter is not allowed"
                ),
            ),
        ],
    )
    def test_compute_features_axis(self, kwargs, input1_shape, expectation, cls):
        with expectation:
            basis_obj = cls["conv"](
                n_basis_funcs=5,
                window_size=5,
                conv_kwargs=kwargs,
                **extra_decay_rates(cls["conv"], 5),
            )
            basis_obj.compute_features(np.ones(input1_shape))

    @pytest.mark.parametrize("n_basis_funcs", [4, 5])
    @pytest.mark.parametrize("time_scaling", [50, 70])
    @pytest.mark.parametrize("enforce_decay", [True, False])
    @pytest.mark.parametrize("window_size", [10, 15])
    @pytest.mark.parametrize("order", [3, 4])
    @pytest.mark.parametrize("width", [2, 3])
    @pytest.mark.parametrize(
        "input_shape, expected_n_input",
        [
            ((20,), 1),
            ((20, 1), 1),
            ((20, 2), 2),
            ((20, 1, 2), 2),
            ((20, 2, 1), 2),
            ((20, 2, 2), 4),
        ],
    )
    def test_compute_features_conv_input(
        self,
        n_basis_funcs,
        time_scaling,
        enforce_decay,
        window_size,
        input_shape,
        expected_n_input,
        order,
        width,
        cls,
        basis_class_specific_params,
    ):
        x = np.ones(input_shape)

        kwargs = dict(
            n_basis_funcs=n_basis_funcs,
            decay_rates=np.arange(1, n_basis_funcs + 1),
            time_scaling=time_scaling,
            window_size=window_size,
            enforce_decay_to_zero=enforce_decay,
            order=order,
            width=width,
        )

        # figure out which kwargs needs to be removed
        kwargs = inspect_utils.trim_kwargs(
            cls["conv"], kwargs, basis_class_specific_params
        )

        basis_obj = cls["conv"](**kwargs)
        out = basis_obj.compute_features(x)
        assert out.shape[1] == expected_n_input * basis_obj.n_basis_funcs

    @pytest.mark.parametrize(
        "eval_input", [0, [0], (0,), np.array([0]), jax.numpy.array([0])]
    )
    def test_compute_features_input(self, eval_input, cls):
        # orth exp needs more inputs (orthogonalizaiton impossible otherwise)
        if "OrthExp" in cls["eval"].__name__:
            return
        basis_obj = cls["eval"](n_basis_funcs=5)
        basis_obj.compute_features(eval_input)

    @pytest.mark.parametrize(
        "args, sample_size",
        [[{"n_basis_funcs": n_basis}, 100] for n_basis in [6, 10, 13]],
    )
    @pytest.mark.parametrize(
        "mode, kwargs", [("eval", {}), ("conv", {"window_size": 30})]
    )
    def test_compute_features_returns_expected_number_of_basis(
        self, args, sample_size, mode, kwargs, cls
    ):
        basis_obj = cls[mode](
            **args, **kwargs, **extra_decay_rates(cls[mode], args["n_basis_funcs"])
        )
        eval_basis = basis_obj.compute_features(np.linspace(0, 1, sample_size))
        assert eval_basis.shape[1] == args["n_basis_funcs"], (
            "Dimensions do not agree: The number of basis should match the first dimension "
            f"of the evaluated basis. The number of basis is {args['n_basis_funcs']}, but the "
            f"evaluated basis has dimension {eval_basis.shape[1]}"
        )

    @pytest.mark.parametrize(
        "samples, vmin, vmax, expectation",
        [
            (0.5, 0, 1, does_not_raise()),
            (
                -0.5,
                0,
                1,
                pytest.raises(ValueError, match="All the samples lie outside"),
            ),
            (np.linspace(-1, 1, 10), 0, 1, does_not_raise()),
            (
                np.linspace(-1, 0, 10),
                0,
                1,
                pytest.warns(UserWarning, match="More than 90% of the samples"),
            ),
            (
                np.linspace(1, 2, 10),
                0,
                1,
                pytest.warns(UserWarning, match="More than 90% of the samples"),
            ),
        ],
    )
    def test_compute_features_vmin_vmax(self, samples, vmin, vmax, expectation, cls):
        if "OrthExp" in cls["eval"].__name__ and not hasattr(samples, "shape"):
            return
        basis_obj = cls["eval"](
            5, bounds=(vmin, vmax), **extra_decay_rates(cls["eval"], 5)
        )
        with expectation:
            basis_obj.compute_features(samples)

    @pytest.mark.parametrize(
        "bounds, samples, exception",
        [
            (
                None,
                np.arange(5),
                pytest.raises(
                    TypeError, match="got an unexpected keyword argument 'bounds'"
                ),
            ),
            (
                (0, 3),
                np.arange(5),
                pytest.raises(
                    TypeError, match="got an unexpected keyword argument 'bounds'"
                ),
            ),
            (
                (1, 4),
                np.arange(5),
                pytest.raises(
                    TypeError, match="got an unexpected keyword argument 'bounds'"
                ),
            ),
            (
                (1, 3),
                np.arange(5),
                pytest.raises(
                    TypeError, match="got an unexpected keyword argument 'bounds'"
                ),
            ),
        ],
    )
    def test_vmin_vmax_mode_conv(self, bounds, samples, exception, cls):
        with exception:
            cls["conv"](
                n_basis_funcs=5,
                window_size=10,
                bounds=bounds,
                **extra_decay_rates(cls["conv"], 5),
            )

    @pytest.mark.parametrize(
        "vmin, vmax, samples, nan_idx",
        [
            (None, None, np.arange(5), []),
            (0, 3, np.arange(5), [4]),
            (1, 4, np.arange(5), [0]),
            (1, 3, np.arange(5), [0, 4]),
        ],
    )
    def test_vmin_vmax_range(self, vmin, vmax, samples, nan_idx, cls):
        bounds = None if vmin is None else (vmin, vmax)
        bas = cls["eval"](
            n_basis_funcs=5, bounds=bounds, **extra_decay_rates(cls["eval"], 5)
        )
        out = bas.compute_features(samples)
        assert np.all(np.isnan(out[nan_idx]))
        valid_idx = list(set(samples).difference(nan_idx))
        assert np.all(~np.isnan(out[valid_idx]))

    @pytest.mark.parametrize(
        "bounds, expectation",
        [
            (None, does_not_raise()),
            ((None, 3), pytest.raises(TypeError, match=r"Could not convert")),
            ((1, None), pytest.raises(TypeError, match=r"Could not convert")),
            ((1, 3), does_not_raise()),
            (("a", 3), pytest.raises(TypeError, match="Could not convert")),
            ((1, "a"), pytest.raises(TypeError, match="Could not convert")),
            (("a", "a"), pytest.raises(TypeError, match="Could not convert")),
            (
                (2, 1),
                pytest.raises(
                    ValueError, match=r"Invalid bound \(2, 1\). Lower bound is greater"
                ),
            ),
        ],
    )
    def test_vmin_vmax_setter(self, bounds, expectation, cls):
        bas = cls["eval"](
            n_basis_funcs=5, bounds=(1, 3), **extra_decay_rates(cls["eval"], 5)
        )
        with expectation:
            bas.set_params(bounds=bounds)
            assert bounds == bas.bounds if bounds else bas.bounds is None

    def test_conv_kwargs_error(self, cls):
        with pytest.raises(
            TypeError, match="got an unexpected keyword argument 'test'"
        ):
            cls["eval"](n_basis_funcs=5, test="hi", **extra_decay_rates(cls["eval"], 5))

    def test_convolution_is_performed(self, cls):
        bas = cls["conv"](
            n_basis_funcs=5, window_size=10, **extra_decay_rates(cls["conv"], 5)
        )
        x = np.random.normal(size=100)
        conv = bas.compute_features(x)
        conv_2 = convolve.create_convolutional_predictor(bas.kernel_, x)
        valid = ~np.isnan(conv)
        assert np.all(conv[valid] == conv_2[valid])
        assert np.all(np.isnan(conv_2[~valid]))

    @pytest.mark.parametrize("sample_size", [-1, 0, 1, 10, 11, 100])
    @pytest.mark.parametrize(
        "mode, kwargs", [("eval", {}), ("conv", {"window_size": 8})]
    )
    def test_evaluate_on_grid_basis_size(self, sample_size, mode, kwargs, cls):
        if "OrthExp" in cls["eval"].__name__:
            return
        basis_obj = cls[mode](
            n_basis_funcs=5, **kwargs, **extra_decay_rates(cls[mode], 5)
        )
        if sample_size <= 0:
            with pytest.raises(
                ValueError, match=r"All sample counts provided must be greater"
            ):
                basis_obj.evaluate_on_grid(sample_size)
        else:
            _, eval_basis = basis_obj.evaluate_on_grid(sample_size)
            assert eval_basis.shape[0] == sample_size

    @pytest.mark.parametrize("n_input", [0, 1, 2])
    @pytest.mark.parametrize(
        "mode, kwargs", [("eval", {}), ("conv", {"window_size": 5})]
    )
    def test_evaluate_on_grid_input_number(self, n_input, mode, kwargs, cls):
        basis_obj = cls[mode](
            n_basis_funcs=5, **kwargs, **extra_decay_rates(cls[mode], 5)
        )
        inputs = [10] * n_input
        if n_input == 0:
            expectation = pytest.raises(
                TypeError,
                match=r"evaluate_on_grid\(\) missing 1 required positional argument",
            )
        elif n_input != basis_obj._n_input_dimensionality:
            expectation = pytest.raises(
                TypeError,
                match=r"evaluate_on_grid\(\) takes [0-9] positional arguments but [0-9] were given",
            )
        else:
            expectation = does_not_raise()

        with expectation:
            basis_obj.evaluate_on_grid(*inputs)

    @pytest.mark.parametrize("sample_size", [-1, 0, 1, 10, 11, 100])
    @pytest.mark.parametrize(
        "mode, kwargs", [("eval", {}), ("conv", {"window_size": 5})]
    )
    def test_evaluate_on_grid_meshgrid_size(self, sample_size, mode, kwargs, cls):
        if "OrthExp" in cls["eval"].__name__:
            return
        basis_obj = cls[mode](
            n_basis_funcs=5, **kwargs, **extra_decay_rates(cls[mode], 5)
        )
        if sample_size <= 0:
            with pytest.raises(
                ValueError, match=r"All sample counts provided must be greater"
            ):
                basis_obj.evaluate_on_grid(sample_size)
        else:
            grid, _ = basis_obj.evaluate_on_grid(sample_size)
            assert grid.shape[0] == sample_size

    def test_fit_kernel(self, cls):
        bas = cls["conv"](
            n_basis_funcs=5, window_size=30, **extra_decay_rates(cls["conv"], 5)
        )
        bas.set_kernel()
        assert bas.kernel_ is not None

    def test_fit_kernel_shape(self, cls):
        bas = cls["conv"](
            n_basis_funcs=5, window_size=30, **extra_decay_rates(cls["conv"], 5)
        )
        bas.set_kernel()
        assert bas.kernel_.shape == (30, 5)

    @pytest.mark.parametrize(
        "mode, ws, expectation",
        [
            ("conv", 5, does_not_raise()),
            (
                "conv",
                -1,
                pytest.raises(
                    ValueError, match="`window_size` must be a positive integer"
                ),
            ),
            (
                "conv",
                None,
                pytest.raises(
                    ValueError,
                    match="You must provide a window_size",
                ),
            ),
            (
                "conv",
                1.5,
                pytest.raises(ValueError, match="`window_size` must be a positive "),
            ),
            (
                "eval",
                None,
                pytest.raises(
                    TypeError,
                    match=r"got an unexpected keyword argument 'window_size'",
                ),
            ),
            (
                "eval",
                10,
                pytest.raises(
                    TypeError,
                    match=r"got an unexpected keyword argument 'window_size'",
                ),
            ),
        ],
    )
    def test_init_window_size(self, mode, ws, expectation, cls):
        with expectation:
            cls[mode](
                n_basis_funcs=5, window_size=ws, **extra_decay_rates(cls[mode], 5)
            )

    @pytest.mark.parametrize("samples", [[], [0] * 10, [0] * 11])
    @pytest.mark.parametrize(
        "mode, kwargs", [("eval", {}), ("conv", {"window_size": 5})]
    )
    def test_non_empty_samples(self, samples, mode, kwargs, cls):
        if "OrthExp" in cls["eval"].__name__:
            return
        if mode == "conv" and len(samples) == 1:
            return
        if len(samples) == 0:
            with pytest.raises(
                ValueError, match="All sample provided must be non empty"
            ):
                cls[mode](
                    5, **kwargs, **extra_decay_rates(cls[mode], 5)
                ).compute_features(samples)
        else:
            cls[mode](5, **kwargs, **extra_decay_rates(cls[mode], 5)).compute_features(
                samples
            )

    @pytest.mark.parametrize("n_input", [0, 1, 2, 3])
    @pytest.mark.parametrize(
        "mode, kwargs", [("eval", {}), ("conv", {"window_size": 6})]
    )
    def test_number_of_required_inputs_compute_features(
        self, n_input, mode, kwargs, cls
    ):
        basis_obj = cls[mode](
            n_basis_funcs=5, **kwargs, **extra_decay_rates(cls[mode], 5)
        )
        inputs = [np.linspace(0, 1, 20)] * n_input
        if n_input == 0:
            expectation = pytest.raises(
                TypeError, match="missing 1 required positional argument"
            )
        elif n_input != basis_obj._n_input_dimensionality:
            expectation = pytest.raises(
                TypeError, match=r"takes 2 positional arguments but \d were given"
            )
        else:
            expectation = does_not_raise()

        with expectation:
            basis_obj.compute_features(*inputs)

    @pytest.mark.parametrize(
        "mode, kwargs", [("eval", {}), ("conv", {"window_size": 8})]
    )
    def test_pynapple_support(self, mode, kwargs, cls):
        bas = cls[mode](n_basis_funcs=5, **kwargs, **extra_decay_rates(cls[mode], 5))
        x = np.linspace(0, 1, 10)
        x_nap = nap.Tsd(t=np.arange(10), d=x)
        y = bas._evaluate(x)
        y_nap = bas._evaluate(x_nap)
        assert isinstance(y_nap, nap.TsdFrame)
        assert np.all(y == y_nap.d)
        assert np.all(y_nap.t == x_nap.t)

    @pytest.mark.parametrize("sample_size", [30])
    @pytest.mark.parametrize("n_basis", [5])
    def test_pynapple_support_compute_features(self, n_basis, sample_size, cls):
        iset = nap.IntervalSet(start=[0, 0.5], end=[0.49999, 1])
        inp = nap.Tsd(
            t=np.linspace(0, 1, sample_size),
            d=np.linspace(0, 1, sample_size),
            time_support=iset,
        )
        out = cls["eval"](
            n_basis_funcs=n_basis, **extra_decay_rates(cls["eval"], n_basis)
        ).compute_features(inp)
        assert isinstance(out, nap.TsdFrame)
        assert np.all(out.time_support.values == inp.time_support.values)

    @pytest.mark.parametrize("sample_size", [100, 1000])
    @pytest.mark.parametrize("n_basis_funcs", [5, 10, 80])
    @pytest.mark.parametrize(
        "mode, kwargs", [("eval", {}), ("conv", {"window_size": 90})]
    )
    def test_sample_size_of_compute_features_matches_that_of_input(
        self, n_basis_funcs, sample_size, mode, kwargs, cls
    ):
        basis_obj = cls[mode](
            n_basis_funcs=n_basis_funcs,
            **kwargs,
            **extra_decay_rates(cls[mode], n_basis_funcs),
        )
        eval_basis = basis_obj.compute_features(np.linspace(0, 1, sample_size))
        assert eval_basis.shape[0] == sample_size, (
            f"Dimensions do not agree: The sample size of the output should match the input sample size. "
            f"Expected {sample_size}, but got {eval_basis.shape[0]}."
        )

    @pytest.mark.parametrize(
        "mode, expectation",
        [
            ("eval", does_not_raise()),
            (
                "conv",
                pytest.raises(
                    TypeError, match="got an unexpected keyword argument 'bounds'"
                ),
            ),
        ],
    )
    def test_set_bounds(self, mode, expectation, cls):
        kwargs = {"bounds": (1, 2)}
        with expectation:
            cls[mode](n_basis_funcs=10, **kwargs, **extra_decay_rates(cls[mode], 10))

        if mode == "conv":
            bas = cls["conv"](
                n_basis_funcs=10, window_size=20, **extra_decay_rates(cls[mode], 10)
            )
            with pytest.raises(
                ValueError, match="Invalid parameter 'bounds' for estimator"
            ):
                bas.set_params(bounds=(1, 2))

    @pytest.mark.parametrize(
        "enforce_decay_to_zero, time_scaling, width, window_size, n_basis_funcs, bounds, mode, decay_rates",
        [
            (False, 15, 4, None, 10, (1, 2), "eval", np.arange(1, 11)),
            (False, 15, 4, 10, 10, None, "conv", np.arange(1, 11)),
        ],
    )
    @pytest.mark.parametrize(
        "order, conv_kwargs",
        [
            (10, dict(shift=True)),
        ],
    )
    def test_set_params(
        self,
        enforce_decay_to_zero,
        time_scaling,
        width,
        window_size,
        n_basis_funcs,
        bounds,
        mode: Literal["eval", "conv"],
        order,
        decay_rates,
        conv_kwargs,
        cls,
        basis_class_specific_params,
    ):
        """Test the read-only and read/write property of the parameters."""
        pars = dict(
            enforce_decay_to_zero=enforce_decay_to_zero,
            time_scaling=time_scaling,
            width=width,
            window_size=window_size,
            n_basis_funcs=n_basis_funcs,
            bounds=bounds,
            order=order,
            decay_rates=decay_rates,
            conv_kwargs=conv_kwargs,
        )
        pars = {
            key: value
            for key, value in pars.items()
            if key in basis_class_specific_params[cls[mode].__name__]
        }

        keys = list(pars.keys())
        bas = cls[mode](**pars)
        for i in range(len(pars)):
            for j in range(i + 1, len(pars)):
                par_set = {keys[i]: pars[keys[i]], keys[j]: pars[keys[j]]}
                bas = bas.set_params(**par_set)
                assert isinstance(bas, cls[mode])

    @pytest.mark.parametrize(
        "mode, expectation",
        [
            ("conv", does_not_raise()),
            (
                "eval",
                pytest.raises(
                    TypeError, match="got an unexpected keyword argument 'window_size'"
                ),
            ),
        ],
    )
    def test_set_window_size(self, mode, expectation, cls):
        kwargs = {"window_size": 10}
        with expectation:
            cls[mode](n_basis_funcs=10, **kwargs, **extra_decay_rates(cls[mode], 10))

        if mode == "conv":
            bas = cls["conv"](
                n_basis_funcs=10, window_size=10, **extra_decay_rates(cls["conv"], 10)
            )
            with pytest.raises(ValueError, match="You must provide a window_siz"):
                bas.set_params(window_size=None)

        if mode == "eval":
            bas = cls["eval"](n_basis_funcs=10, **extra_decay_rates(cls["eval"], 10))
            with pytest.raises(
                ValueError, match="Invalid parameter 'window_size' for estimator"
            ):
                bas.set_params(window_size=10)

    def test_transform_fails(self, cls):
        bas = cls["conv"](
            n_basis_funcs=5, window_size=5, **extra_decay_rates(cls["conv"], 5)
        )
        with pytest.raises(
            ValueError, match="You must call `setup_basis` before `_compute_features`"
        ):
            bas._compute_features(np.linspace(0, 1, 10))

    def test_transformer_get_params(self, cls):
        bas = cls["eval"](n_basis_funcs=5, **extra_decay_rates(cls["eval"], 5))
        bas.set_input_shape(*([1] * bas._n_input_dimensionality))
        bas_transformer = bas.to_transformer()
        params_transf = bas_transformer.get_params()
        params_transf.pop("_basis")
        params_basis = bas.get_params()
        rates_1 = params_basis.pop("decay_rates", 1)
        rates_2 = params_transf.pop("decay_rates", 1)
        assert params_transf == params_basis
        assert np.all(rates_1 == rates_2)

    @pytest.mark.parametrize(
        "x, inp_shape, expectation",
        [
            (np.ones((10,)), 1, does_not_raise()),
            (
                np.ones((10, 1)),
                1,
                pytest.raises(ValueError, match="Input shape mismatch detected"),
            ),
            (np.ones((10, 2)), 2, does_not_raise()),
            (
                np.ones((10, 1)),
                2,
                pytest.raises(ValueError, match="Input shape mismatch detected"),
            ),
            (
                np.ones((10, 2, 1)),
                2,
                pytest.raises(ValueError, match="Input shape mismatch detected"),
            ),
            (
                np.ones((10, 1, 2)),
                2,
                pytest.raises(ValueError, match="Input shape mismatch detected"),
            ),
            (np.ones((10, 1)), (1,), does_not_raise()),
            (np.ones((10,)), tuple(), does_not_raise()),
            (np.ones((10,)), np.zeros((12,)), does_not_raise()),
            (
                np.ones((10,)),
                (1,),
                pytest.raises(ValueError, match="Input shape mismatch detected"),
            ),
            (
                np.ones((10, 1)),
                (),
                pytest.raises(ValueError, match="Input shape mismatch detected"),
            ),
            (
                np.ones((10, 1)),
                np.zeros((12,)),
                pytest.raises(ValueError, match="Input shape mismatch detected"),
            ),
            (
                np.ones((10)),
                np.zeros((12, 1)),
                pytest.raises(ValueError, match="Input shape mismatch detected"),
            ),
        ],
    )
    def test_input_shape_validity(self, x, inp_shape, expectation, cls):
        bas = cls["eval"](n_basis_funcs=5, **extra_decay_rates(cls["eval"], 5))
        bas.set_input_shape(inp_shape)
        with expectation:
            bas.compute_features(x)

    @pytest.mark.parametrize(
        "inp_shape, expectation",
        [
            ((1, 1), does_not_raise()),
            (
                (1, 1.0),
                pytest.raises(
                    ValueError, match="The tuple provided contains non integer"
                ),
            ),
            (np.ones((1,)), does_not_raise()),
            (np.ones((1, 1)), does_not_raise()),
        ],
    )
    def test_set_input_value_types(self, inp_shape, expectation, cls):
        bas = cls["eval"](n_basis_funcs=5, **extra_decay_rates(cls["eval"], 5))
        with expectation:
            bas.set_input_shape(inp_shape)

    @pytest.mark.parametrize(
        "mode, kwargs", [("eval", {}), ("conv", {"window_size": 6})]
    )
    def test_list_component(self, mode, kwargs, cls):
        basis_obj = cls[mode](
            n_basis_funcs=5,
            **kwargs,
            **extra_decay_rates(cls[mode], 5),
        )

        out = basis_obj._list_components()
        assert len(out) == 1
        assert id(out[0]) == id(basis_obj)


class TestRaisedCosineLogBasis(BasisFuncsTesting):
    cls = {"eval": basis.RaisedCosineLogEval, "conv": basis.RaisedCosineLogConv}

    @pytest.mark.parametrize("width", [1.5, 2, 2.5])
    def test_decay_to_zero_basis_number_match(self, width):
        n_basis_funcs = 10
        _, ev = self.cls["conv"](
            n_basis_funcs=n_basis_funcs,
            width=width,
            enforce_decay_to_zero=True,
            window_size=5,
        ).evaluate_on_grid(2)
        assert ev.shape[1] == n_basis_funcs, (
            "Basis function number mismatch. "
            f"Expected {n_basis_funcs}, got {ev.shape[1]} instead!"
        )

    @pytest.mark.parametrize("n_basis_funcs", [-1, 0, 1, 3, 10, 20])
    @pytest.mark.parametrize(
        "mode, kwargs", [("eval", {}), ("conv", {"window_size": 5})]
    )
    def test_minimum_number_of_basis_required_is_matched(
        self, n_basis_funcs, mode, kwargs
    ):
        if n_basis_funcs < 2:
            with pytest.raises(
                ValueError,
                match=f"Object class {self.cls[mode].__name__} requires >= 2 basis elements.",
            ):
                self.cls[mode](n_basis_funcs=n_basis_funcs, **kwargs)
        else:
            self.cls[mode](n_basis_funcs=n_basis_funcs, **kwargs)

    @pytest.mark.parametrize(
        "width, expectation",
        [
            (10, does_not_raise()),
            (10.5, does_not_raise()),
            (
                0.5,
                pytest.raises(
                    ValueError,
                    match=r"Invalid raised cosine width\. 2\*width must be a positive",
                ),
            ),
            (
                10.3,
                pytest.raises(
                    ValueError,
                    match=r"Invalid raised cosine width\. 2\*width must be a positive",
                ),
            ),
            (
                -10,
                pytest.raises(
                    ValueError,
                    match=r"Invalid raised cosine width\. 2\*width must be a positive",
                ),
            ),
            (None, pytest.raises(TypeError, match="'<=' not supported between")),
        ],
    )
    @pytest.mark.parametrize(
        "mode, kwargs", [("eval", {}), ("conv", {"window_size": 5})]
    )
    def test_set_width(self, width, expectation, mode, kwargs):
        basis_obj = self.cls[mode](n_basis_funcs=5, **kwargs)
        with expectation:
            basis_obj.width = width
        with expectation:
            basis_obj.set_params(width=width)

    def test_time_scaling_property(self):
        time_scaling = [0.1, 10, 100]
        n_basis_funcs = 5
        _, lin_ev = basis.RaisedCosineLinearEval(n_basis_funcs).evaluate_on_grid(100)
        corr = np.zeros(len(time_scaling))
        for idx, ts in enumerate(time_scaling):
            basis_log = self.cls["eval"](
                n_basis_funcs=n_basis_funcs,
                time_scaling=ts,
                enforce_decay_to_zero=False,
            )
            _, log_ev = basis_log.evaluate_on_grid(100)
            corr[idx] = (lin_ev.flatten() @ log_ev.flatten()) / (
                np.linalg.norm(lin_ev.flatten()) * np.linalg.norm(log_ev.flatten())
            )
        assert np.all(
            np.diff(corr) < 0
        ), "As time scales increases, deviation from linearity should increase!"

    @pytest.mark.parametrize(
        "time_scaling, expectation",
        [
            (
                -1,
                pytest.raises(
                    ValueError, match="Only strictly positive time_scaling are allowed"
                ),
            ),
            (
                0,
                pytest.raises(
                    ValueError, match="Only strictly positive time_scaling are allowed"
                ),
            ),
            (0.1, does_not_raise()),
            (10, does_not_raise()),
        ],
    )
    @pytest.mark.parametrize(
        "mode, kwargs", [("eval", {}), ("conv", {"window_size": 5})]
    )
    def test_time_scaling_values(self, time_scaling, expectation, mode, kwargs):
        with expectation:
            self.cls[mode](n_basis_funcs=5, time_scaling=time_scaling, **kwargs)

    @pytest.mark.parametrize(
        "width, expectation",
        [
            (-1, pytest.raises(ValueError, match="Invalid raised cosine width. ")),
            (0, pytest.raises(ValueError, match="Invalid raised cosine width. ")),
            (0.5, pytest.raises(ValueError, match="Invalid raised cosine width. ")),
            (1, pytest.raises(ValueError, match="Invalid raised cosine width. ")),
            (1.5, does_not_raise()),
            (2, does_not_raise()),
            (2.1, pytest.raises(ValueError, match="Invalid raised cosine width. ")),
        ],
    )
    @pytest.mark.parametrize(
        "mode, kwargs", [("eval", {}), ("conv", {"window_size": 5})]
    )
    def test_width_values(self, width, expectation, mode, kwargs):
        with expectation:
            self.cls[mode](n_basis_funcs=5, width=width, **kwargs)


class TestRaisedCosineLinearBasis(BasisFuncsTesting):
    cls = {"eval": basis.RaisedCosineLinearEval, "conv": basis.RaisedCosineLinearConv}

    @pytest.mark.parametrize("n_basis_funcs", [-1, 0, 1, 3, 10, 20])
    @pytest.mark.parametrize(
        "mode, kwargs", [("eval", {}), ("conv", {"window_size": 5})]
    )
    def test_minimum_number_of_basis_required_is_matched(
        self, n_basis_funcs, mode, kwargs
    ):
        if n_basis_funcs < 2:
            with pytest.raises(
                ValueError,
                match=f"Object class {self.cls[mode].__name__} requires >= 2 basis elements.",
            ):
                self.cls[mode](n_basis_funcs=n_basis_funcs, **kwargs)
        else:
            self.cls[mode](n_basis_funcs=n_basis_funcs, **kwargs)

    @pytest.mark.parametrize(
        "width, expectation",
        [
            (10, does_not_raise()),
            (10.5, does_not_raise()),
            (
                0.5,
                pytest.raises(
                    ValueError,
                    match=r"Invalid raised cosine width\. 2\*width must be a positive",
                ),
            ),
            (
                -10,
                pytest.raises(
                    ValueError,
                    match=r"Invalid raised cosine width\. 2\*width must be a positive",
                ),
            ),
        ],
    )
    def test_set_width(self, width, expectation):
        basis_obj = self.cls["eval"](n_basis_funcs=5)
        with expectation:
            basis_obj.width = width
        with expectation:
            basis_obj.set_params(width=width)

    @pytest.mark.parametrize(
        "width, expectation",
        [
            (-1, pytest.raises(ValueError, match="Invalid raised cosine width. ")),
            (0, pytest.raises(ValueError, match="Invalid raised cosine width. ")),
            (0.5, pytest.raises(ValueError, match="Invalid raised cosine width. ")),
            (1, pytest.raises(ValueError, match="Invalid raised cosine width. ")),
            (1.5, does_not_raise()),
            (2, does_not_raise()),
            (2.1, pytest.raises(ValueError, match="Invalid raised cosine width. ")),
        ],
    )
    @pytest.mark.parametrize(
        "mode, kwargs", [("eval", {}), ("conv", {"window_size": 5})]
    )
    def test_width_values(self, width, expectation, mode, kwargs):
        """
        Test allowable widths: integer multiple of 1/2, greater than 1.
        This test validates the behavior of both `eval` and `conv` modes.
        """
        basis_obj = self.cls[mode](n_basis_funcs=5, **kwargs)
        with expectation:
            basis_obj.width = width
        with expectation:
            basis_obj.set_params(width=width)


class TestMSplineBasis(BasisFuncsTesting):
    cls = {"eval": basis.MSplineEval, "conv": basis.MSplineConv}

    @pytest.mark.parametrize("n_basis_funcs", [-1, 0, 1, 3, 10, 20])
    @pytest.mark.parametrize("order", [-1, 0, 1, 2, 3, 4, 5])
    @pytest.mark.parametrize(
        "mode, kwargs", [("eval", {}), ("conv", {"window_size": 5})]
    )
    def test_minimum_number_of_basis_required_is_matched(
        self, n_basis_funcs, order, mode, kwargs
    ):
        """
        Verifies that the minimum number of basis functions and order required (i.e., at least 1)
        and order < #basis are enforced.
        """
        raise_exception = (order < 1) | (n_basis_funcs < 1) | (order > n_basis_funcs)
        if raise_exception:
            with pytest.raises(
                ValueError,
                match=r"Spline order must be positive!|"
                rf"{self.cls[mode].__name__} `order` parameter cannot be larger than",
            ):
                basis_obj = self.cls[mode](
                    n_basis_funcs=n_basis_funcs, order=order, **kwargs
                )
                basis_obj.compute_features(np.linspace(0, 1, 10))
        else:
            basis_obj = self.cls[mode](
                n_basis_funcs=n_basis_funcs, order=order, **kwargs
            )
            basis_obj.compute_features(np.linspace(0, 1, 10))

    @pytest.mark.parametrize("n_basis_funcs", [10])
    @pytest.mark.parametrize("order", [-1, 0, 1, 2])
    def test_order_is_positive(self, n_basis_funcs, order):
        """
        Verifies that the order must be positive and less than or equal to the number of basis functions.
        """
        raise_exception = order < 1
        if raise_exception:
            with pytest.raises(ValueError, match=r"Spline order must be positive!"):
                basis_obj = self.cls["eval"](n_basis_funcs=n_basis_funcs, order=order)
                basis_obj.compute_features(np.linspace(0, 1, 10))
        else:
            basis_obj = self.cls["eval"](n_basis_funcs=n_basis_funcs, order=order)
            basis_obj.compute_features(np.linspace(0, 1, 10))

    @pytest.mark.parametrize("n_basis_funcs", [5])
    @pytest.mark.parametrize(
        "order, expectation",
        [
            (1.5, pytest.raises(ValueError, match=r"Spline order must be an integer")),
            (-1, pytest.raises(ValueError, match=r"Spline order must be positive")),
            (0, pytest.raises(ValueError, match=r"Spline order must be positive")),
            (1, does_not_raise()),
            (2, does_not_raise()),
            (
                10,
                pytest.raises(
                    ValueError,
                    match=r"[a-z]+|[A-Z]+ `order` parameter cannot be larger",
                ),
            ),
        ],
    )
    def test_order_setter(self, n_basis_funcs, order, expectation):
        basis_obj = self.cls["eval"](n_basis_funcs=n_basis_funcs, order=4)
        with expectation:
            basis_obj.order = order
            basis_obj.compute_features(np.linspace(0, 1, 10))

    @pytest.mark.parametrize(
        "sample_range", [(0, 1), (0.1, 0.9), (-0.5, 1), (0, 1.5), (-0.5, 1.5)]
    )
    def test_samples_range_matches_compute_features_requirements(self, sample_range):
        """
        Verifies that the compute_features() method can handle input range.
        """
        basis_obj = self.cls["eval"](n_basis_funcs=5, order=3)
        basis_obj.compute_features(np.linspace(*sample_range, 100))

    @pytest.mark.parametrize(
        "bounds, samples, nan_idx, scaling",
        [
            (None, np.arange(5), [4], 1),
            ((1, 4), np.arange(5), [0], 3),
            ((1, 3), np.arange(5), [0, 4], 2),
        ],
    )
    def test_vmin_vmax_eval_on_grid_scaling_effect_on_eval(
        self, bounds, samples, nan_idx, scaling
    ):
        """
        Check that the MSpline has the expected scaling property.

        The MSpline must integrate to one. If the support is reduced, the height of the spline increases.
        """
        bas_no_range = self.cls["eval"](5, bounds=None)
        bas = self.cls["eval"](5, bounds=bounds)
        _, out1 = bas.evaluate_on_grid(10)
        _, out2 = bas_no_range.evaluate_on_grid(10)
        assert np.allclose(out1 * scaling, out2)


class TestOrthExponentialBasis(BasisFuncsTesting):
    cls = {"eval": basis.OrthExponentialEval, "conv": basis.OrthExponentialConv}

    @pytest.mark.parametrize(
        "window_size, n_basis, expectation",
        [
            (
                4,
                5,
                pytest.raises(
                    ValueError,
                    match="OrthExponentialConv basis requires at least a window_size",
                ),
            ),
            (5, 5, does_not_raise()),
        ],
    )
    def test_window_size_at_init(self, window_size, n_basis, expectation):
        decay_rates = np.asarray(np.arange(1, n_basis + 1), dtype=float)
        with expectation:
            self.cls["conv"](n_basis, decay_rates=decay_rates, window_size=window_size)

    @pytest.mark.parametrize(
        "window_size, n_basis, expectation",
        [
            (
                4,
                5,
                pytest.raises(
                    ValueError,
                    match="OrthExponentialConv basis requires at least a window_size",
                ),
            ),
            (5, 5, does_not_raise()),
        ],
    )
    def test_window_size_at_init(self, window_size, n_basis, expectation):
        decay_rates = np.asarray(np.arange(1, n_basis + 1), dtype=float)
        obj = self.cls["conv"](
            n_basis, decay_rates=decay_rates, window_size=n_basis + 1
        )
        with expectation:
            obj.window_size = window_size

        with expectation:
            obj.set_params(window_size=window_size)

    @pytest.mark.parametrize(
        "decay_rates", [[1, 2, 3], [0.01, 0.02, 0.001], [2, 1, 1, 2.4]]
    )
    def test_decay_rate_repetition(self, decay_rates):
        """
        Tests whether the class instance correctly processes the decay rates without repetition.
        A repeated rate causes linear algebra issues, and should raise a ValueError exception.
        """
        decay_rates = np.asarray(decay_rates, dtype=float)
        raise_exception = len(set(decay_rates)) != len(decay_rates)
        if raise_exception:
            with pytest.raises(
                ValueError,
                match=r"Two or more rates are repeated! Repeating rates will",
            ):
                self.cls["eval"](
                    n_basis_funcs=len(decay_rates), decay_rates=decay_rates
                )
        else:
            self.cls["eval"](n_basis_funcs=len(decay_rates), decay_rates=decay_rates)

    @pytest.mark.parametrize(
        "decay_rates", [[], [1], [1, 2, 3], [1, 0.01, 0.02, 0.001]]
    )
    @pytest.mark.parametrize("n_basis_funcs", [1, 2, 3, 4])
    def test_decay_rate_size_match_n_basis_funcs(self, decay_rates, n_basis_funcs):
        """
        Tests whether the size of decay rates matches the number of basis functions.
        """
        raise_exception = len(decay_rates) != n_basis_funcs
        decay_rates = np.asarray(decay_rates, dtype=float)
        if raise_exception:
            with pytest.raises(
                ValueError, match="The number of basis functions must match the"
            ):
                self.cls["eval"](n_basis_funcs=n_basis_funcs, decay_rates=decay_rates)
        else:
            self.cls["eval"](n_basis_funcs=n_basis_funcs, decay_rates=decay_rates)

    @pytest.mark.parametrize("n_basis_funcs", [-1, 0, 1, 3, 10, 20])
    @pytest.mark.parametrize(
        "mode, kwargs", [("eval", {}), ("conv", {"window_size": 30})]
    )
    def test_minimum_number_of_basis_required_is_matched(
        self, n_basis_funcs, mode, kwargs
    ):
        """
        Tests whether the class instance has a minimum number of basis functions.
        """
        raise_exception = n_basis_funcs < 1
        decay_rates = np.arange(1, 1 + n_basis_funcs) if n_basis_funcs > 0 else []
        if raise_exception:
            with pytest.raises(
                ValueError,
                match=f"Object class {self.cls[mode].__name__} requires >= 1 basis elements.",
            ):
                self.cls[mode](
                    n_basis_funcs=n_basis_funcs,
                    decay_rates=decay_rates,
                    **kwargs,
                )
        else:
            self.cls[mode](
                n_basis_funcs=n_basis_funcs,
                decay_rates=decay_rates,
                **kwargs,
            )


class TestBSplineBasis(BasisFuncsTesting):
    cls = {"eval": basis.BSplineEval, "conv": basis.BSplineConv}

    @pytest.mark.parametrize("n_basis_funcs", [-1, 0, 1, 3, 10, 20])
    @pytest.mark.parametrize("order", [1, 2, 3, 4, 5])
    @pytest.mark.parametrize(
        "mode, kwargs", [("eval", {}), ("conv", {"window_size": 5})]
    )
    def test_minimum_number_of_basis_required_is_matched(
        self, n_basis_funcs, order, mode, kwargs
    ):
        """
        Verifies that the minimum number of basis functions and order required (i.e., at least 1) and
        order < #basis are enforced.
        """
        raise_exception = order > n_basis_funcs
        if raise_exception:
            with pytest.raises(
                ValueError,
                match=rf"{self.cls[mode].__name__} `order` parameter cannot be larger than",
            ):
                basis_obj = self.cls[mode](
                    n_basis_funcs=n_basis_funcs,
                    order=order,
                    **kwargs,
                )
                basis_obj.compute_features(np.linspace(0, 1, 10))
        else:
            basis_obj = self.cls[mode](
                n_basis_funcs=n_basis_funcs,
                order=order,
                **kwargs,
            )
            basis_obj.compute_features(np.linspace(0, 1, 10))

    @pytest.mark.parametrize("n_basis_funcs", [10])
    @pytest.mark.parametrize("order", [-1, 0, 1, 2])
    def test_order_is_positive(self, n_basis_funcs, order):
        """
        Verifies that the minimum number of basis functions and order required (i.e., at least 1) and
        order < #basis are enforced.
        """
        raise_exception = order < 1
        if raise_exception:
            with pytest.raises(ValueError, match=r"Spline order must be positive!"):
                basis_obj = self.cls["eval"](n_basis_funcs=n_basis_funcs, order=order)
                basis_obj.compute_features(np.linspace(0, 1, 10))
        else:
            basis_obj = self.cls["eval"](n_basis_funcs=n_basis_funcs, order=order)
            basis_obj.compute_features(np.linspace(0, 1, 10))

    @pytest.mark.parametrize("n_basis_funcs", [5])
    @pytest.mark.parametrize(
        "order, expectation",
        [
            (1.5, pytest.raises(ValueError, match=r"Spline order must be an integer")),
            (-1, pytest.raises(ValueError, match=r"Spline order must be positive")),
            (0, pytest.raises(ValueError, match=r"Spline order must be positive")),
            (1, does_not_raise()),
            (2, does_not_raise()),
            (
                10,
                pytest.raises(
                    ValueError,
                    match=r"[a-z]+|[A-Z]+ `order` parameter cannot be larger",
                ),
            ),
        ],
    )
    def test_order_setter(self, n_basis_funcs, order, expectation):
        basis_obj = self.cls["eval"](n_basis_funcs=n_basis_funcs, order=4)
        with expectation:
            basis_obj.order = order
            basis_obj.compute_features(np.linspace(0, 1, 10))

    @pytest.mark.parametrize(
        "sample_range", [(0, 1), (0.1, 0.9), (-0.5, 1), (0, 1.5), (-0.5, 1.5)]
    )
    def test_samples_range_matches_compute_features_requirements(
        self, sample_range: tuple
    ):
        """
        Verifies that the compute_features() method can handle input range.
        """
        basis_obj = self.cls["eval"](n_basis_funcs=5, order=3)
        basis_obj.compute_features(np.linspace(*sample_range, 100))


class TestCyclicBSplineBasis(BasisFuncsTesting):
    cls = {"eval": basis.CyclicBSplineEval, "conv": basis.CyclicBSplineConv}

    @pytest.mark.parametrize("n_basis_funcs", [-1, 0, 1, 3, 10, 20])
    @pytest.mark.parametrize("order", [2, 3, 4, 5])
    @pytest.mark.parametrize(
        "mode, kwargs", [("eval", {}), ("conv", {"window_size": 5})]
    )
    def test_minimum_number_of_basis_required_is_matched(
        self, n_basis_funcs, order, mode, kwargs
    ):
        """
        Verifies that the minimum number of basis functions and order required (i.e., at least 1)
        and order < #basis are enforced.
        """
        raise_exception = order > n_basis_funcs
        if raise_exception:
            with pytest.raises(
                ValueError,
                match=rf"{self.cls[mode].__name__} `order` parameter cannot be larger than",
            ):
                basis_obj = self.cls[mode](
                    n_basis_funcs=n_basis_funcs,
                    order=order,
                    **kwargs,
                )
                basis_obj.compute_features(np.linspace(0, 1, 10))
        else:
            basis_obj = self.cls[mode](
                n_basis_funcs=n_basis_funcs,
                order=order,
                **kwargs,
            )
            basis_obj.compute_features(np.linspace(0, 1, 10))

    @pytest.mark.parametrize("n_basis_funcs", [10])
    @pytest.mark.parametrize("order", [1, 2, 3])
    def test_order_1_invalid(self, n_basis_funcs, order):
        """
        Verifies that order >= 2 is required for cyclic B-splines.
        """
        raise_exception = order == 1
        if raise_exception:
            with pytest.raises(
                ValueError, match=r"Order >= 2 required for cyclic B-spline"
            ):
                basis_obj = self.cls["eval"](n_basis_funcs=n_basis_funcs, order=order)
                basis_obj.compute_features(np.linspace(0, 1, 10))
        else:
            basis_obj = self.cls["eval"](n_basis_funcs=n_basis_funcs, order=order)
            basis_obj.compute_features(np.linspace(0, 1, 10))

    @pytest.mark.parametrize("n_basis_funcs", [10])
    @pytest.mark.parametrize("order", [-1, 0, 2, 3])
    def test_order_is_positive(self, n_basis_funcs, order):
        """
        Verifies that the order is positive and < #basis.
        """
        raise_exception = order < 1
        if raise_exception:
            with pytest.raises(ValueError, match=r"Spline order must be positive!"):
                basis_obj = self.cls["eval"](n_basis_funcs=n_basis_funcs, order=order)
                basis_obj.compute_features(np.linspace(0, 1, 10))
        else:
            basis_obj = self.cls["eval"](n_basis_funcs=n_basis_funcs, order=order)
            basis_obj.compute_features(np.linspace(0, 1, 10))

    @pytest.mark.parametrize("n_basis_funcs", [5])
    @pytest.mark.parametrize(
        "order, expectation",
        [
            (1.5, pytest.raises(ValueError, match=r"Spline order must be an integer")),
            (-1, pytest.raises(ValueError, match=r"Spline order must be positive")),
            (0, pytest.raises(ValueError, match=r"Spline order must be positive")),
            (1, does_not_raise()),
            (2, does_not_raise()),
            (
                10,
                pytest.raises(
                    ValueError,
                    match=r"[a-z]+|[A-Z]+ `order` parameter cannot be larger",
                ),
            ),
        ],
    )
    def test_order_setter(self, n_basis_funcs, order, expectation):
        """
        Verifies that setting `order` validates the value correctly.
        """
        basis_obj = self.cls["eval"](n_basis_funcs=n_basis_funcs, order=4)
        with expectation:
            basis_obj.order = order
            basis_obj.compute_features(np.linspace(0, 1, 10))

    @pytest.mark.parametrize(
        "sample_range", [(0, 1), (0.1, 0.9), (-0.5, 1), (0, 1.5), (-0.5, 1.5)]
    )
    def test_samples_range_matches_compute_features_requirements(
        self, sample_range: tuple
    ):
        """
        Verifies that the compute_features() method can handle input ranges.
        """
        basis_obj = self.cls["eval"](n_basis_funcs=5, order=3)
        basis_obj.compute_features(np.linspace(*sample_range, 100))


class TestAdditiveBasis(CombinedBasis):
    cls = {"eval": AdditiveBasis, "conv": AdditiveBasis}
<<<<<<< HEAD
=======

    @pytest.mark.parametrize("basis_a", list_all_basis_classes())
    @pytest.mark.parametrize("basis_b", list_all_basis_classes())
    def test_list_component(self, basis_a, basis_b, basis_class_specific_params):
        basis_a_obj = self.instantiate_basis(
            5, basis_a, basis_class_specific_params, window_size=10
        )
        basis_b_obj = self.instantiate_basis(
            6, basis_b, basis_class_specific_params, window_size=10
        )
        add = basis_a_obj + basis_b_obj
        out = add._list_components()

        assert len(out) == add._n_input_dimensionality

        def get_ids(bas):

            if hasattr(bas, "basis1"):
                ids = get_ids(bas.basis1)
                ids += get_ids(bas.basis2)
            else:
                ids = [id(bas)]
            return ids

        id_list = get_ids(add)

        assert tuple(id(o) for o in out) == tuple(id_list)
>>>>>>> 3333eb72

    @pytest.mark.parametrize("samples", [[[0], []], [[], [0]], [[0, 0], [0, 0]]])
    @pytest.mark.parametrize("base_cls", [basis.BSplineEval, basis.BSplineConv])
    def test_non_empty_samples(self, base_cls, samples, basis_class_specific_params):
        kwargs = {"window_size": 2, "n_basis_funcs": 5}
        kwargs = inspect_utils.trim_kwargs(
            base_cls, kwargs, basis_class_specific_params
        )
        basis_obj = base_cls(**kwargs) + base_cls(**kwargs)
        if any(tuple(len(s) == 0 for s in samples)):
            with pytest.raises(
                ValueError, match="All sample provided must be non empty"
            ):
                basis_obj.compute_features(*samples)
        else:
            basis_obj.compute_features(*samples)

    @pytest.mark.parametrize(
        "eval_input",
        [
            [0, 0],
            [[0], [0]],
            [(0,), (0,)],
            [np.array([0]), [0]],
            [jax.numpy.array([0]), [0]],
        ],
    )
    def test_compute_features_input(self, eval_input):
        """
        Checks that the sample size of the output from the compute_features() method matches the input sample size.
        """
        basis_obj = basis.MSplineEval(5) + basis.MSplineEval(5)
        basis_obj.compute_features(*eval_input)

    @pytest.mark.parametrize("n_basis_a", [6])
    @pytest.mark.parametrize("n_basis_b", [5])
    @pytest.mark.parametrize("vmin, vmax", [(-1, 1)])
    @pytest.mark.parametrize("basis_a", list_all_basis_classes())
    @pytest.mark.parametrize("basis_b", list_all_basis_classes())
    @pytest.mark.parametrize("inp_num", [1, 2])
    def test_sklearn_clone(
        self,
        basis_a,
        basis_b,
        n_basis_a,
        n_basis_b,
        vmin,
        vmax,
        inp_num,
        basis_class_specific_params,
    ):
        """Recursively check cloning."""
        basis_a_obj = self.instantiate_basis(
            n_basis_a, basis_a, basis_class_specific_params, window_size=10
        )
        basis_a_obj = basis_a_obj.set_input_shape(
            *([inp_num] * basis_a_obj._n_input_dimensionality)
        )
        basis_b_obj = self.instantiate_basis(
            n_basis_b, basis_b, basis_class_specific_params, window_size=15
        )
        basis_b_obj = basis_b_obj.set_input_shape(
            *([inp_num] * basis_b_obj._n_input_dimensionality)
        )
        add = basis_a_obj + basis_b_obj

        def filter_attributes(obj, exclude_keys):
            return {
                key: val for key, val in obj.__dict__.items() if key not in exclude_keys
            }

        def compare(b1, b2):
            assert id(b1) != id(b2)
            assert b1.__class__.__name__ == b2.__class__.__name__
            if hasattr(b1, "basis1"):
                compare(b1.basis1, b2.basis1)
                compare(b1.basis2, b2.basis2)
                # add all params that are not parent or _basis1,_basis2
                d1 = filter_attributes(
                    b1, exclude_keys=["_basis1", "_basis2", "_parent"]
                )
                d2 = filter_attributes(
                    b2, exclude_keys=["_basis1", "_basis2", "_parent"]
                )
                assert d1 == d2
            else:
                decay_rates_b1 = b1.__dict__.get("_decay_rates", -1)
                decay_rates_b2 = b2.__dict__.get("_decay_rates", -1)
                assert np.array_equal(decay_rates_b1, decay_rates_b2)
                d1 = filter_attributes(b1, exclude_keys=["_decay_rates", "_parent"])
                d2 = filter_attributes(b2, exclude_keys=["_decay_rates", "_parent"])
                assert d1 == d2

        add2 = add.__sklearn_clone__()
        compare(add, add2)

    @pytest.mark.parametrize("n_basis_a", [5, 6])
    @pytest.mark.parametrize("n_basis_b", [5, 6])
    @pytest.mark.parametrize("sample_size", [10, 1000])
    @pytest.mark.parametrize("basis_a", list_all_basis_classes())
    @pytest.mark.parametrize("basis_b", list_all_basis_classes())
    @pytest.mark.parametrize("window_size", [10])
    def test_compute_features_returns_expected_number_of_basis(
        self,
        n_basis_a,
        n_basis_b,
        sample_size,
        basis_a,
        basis_b,
        window_size,
        basis_class_specific_params,
    ):
        """
        Test whether the evaluation of the `AdditiveBasis` results in a number of basis
        that is the sum of the number of basis functions from two individual bases.
        """
        # define the two basis
        basis_a_obj = self.instantiate_basis(
            n_basis_a, basis_a, basis_class_specific_params, window_size=window_size
        )
        basis_b_obj = self.instantiate_basis(
            n_basis_b, basis_b, basis_class_specific_params, window_size=window_size
        )

        basis_obj = basis_a_obj + basis_b_obj
        eval_basis = basis_obj.compute_features(
            *[np.linspace(0, 1, sample_size)] * basis_obj._n_input_dimensionality
        )
        if eval_basis.shape[1] != basis_a_obj.n_basis_funcs + basis_b_obj.n_basis_funcs:
            raise ValueError(
                "Dimensions do not agree: The number of basis should match the first dimension of the output features."
                f"The number of basis is {n_basis_a + n_basis_b}",
                f"The first dimension of the output features is {eval_basis.shape[1]}",
            )

    @pytest.mark.parametrize("sample_size", [100, 1000])
    @pytest.mark.parametrize("n_basis_a", [5, 6])
    @pytest.mark.parametrize("n_basis_b", [5, 6])
    @pytest.mark.parametrize("basis_a", list_all_basis_classes())
    @pytest.mark.parametrize("basis_b", list_all_basis_classes())
    @pytest.mark.parametrize("window_size", [10])
    def test_sample_size_of_compute_features_matches_that_of_input(
        self,
        n_basis_a,
        n_basis_b,
        sample_size,
        basis_a,
        basis_b,
        window_size,
        basis_class_specific_params,
    ):
        """
        Test whether the output sample size from `AdditiveBasis` compute_features function matches input sample size.
        """
        basis_a_obj = self.instantiate_basis(
            n_basis_a, basis_a, basis_class_specific_params, window_size=window_size
        )
        basis_b_obj = self.instantiate_basis(
            n_basis_b, basis_b, basis_class_specific_params, window_size=window_size
        )
        basis_obj = basis_a_obj + basis_b_obj
        eval_basis = basis_obj.compute_features(
            *[np.linspace(0, 1, sample_size)] * basis_obj._n_input_dimensionality
        )
        if eval_basis.shape[0] != sample_size:
            raise ValueError(
                f"Dimensions do not agree: The window size should match the second dimension of the "
                f"output features basis."
                f"The window size is {sample_size}",
                f"The second dimension of the output features basis is {eval_basis.shape[0]}",
            )

    @pytest.mark.parametrize("basis_a", list_all_basis_classes())
    @pytest.mark.parametrize("basis_b", list_all_basis_classes())
    @pytest.mark.parametrize("n_input", [0, 1, 2, 3, 10, 30])
    @pytest.mark.parametrize("n_basis_a", [5, 6])
    @pytest.mark.parametrize("n_basis_b", [5, 6])
    @pytest.mark.parametrize("window_size", [10])
    def test_number_of_required_inputs_compute_features(
        self,
        n_input,
        n_basis_a,
        n_basis_b,
        basis_a,
        basis_b,
        window_size,
        basis_class_specific_params,
    ):
        """
        Test whether the number of required inputs for the `compute_features` function matches
        the sum of the number of input samples from the two bases.
        """
        basis_a_obj = self.instantiate_basis(
            n_basis_a, basis_a, basis_class_specific_params, window_size=window_size
        )
        basis_b_obj = self.instantiate_basis(
            n_basis_b, basis_b, basis_class_specific_params, window_size=window_size
        )
        basis_obj = basis_a_obj + basis_b_obj
        required_dim = (
            basis_a_obj._n_input_dimensionality + basis_b_obj._n_input_dimensionality
        )
        inputs = [np.linspace(0, 1, 20)] * n_input
        if n_input != required_dim:
            expectation = pytest.raises(
                TypeError, match="Input dimensionality mismatch."
            )
        else:
            expectation = does_not_raise()
        with expectation:
            basis_obj.compute_features(*inputs)

    @pytest.mark.parametrize("sample_size", [11, 20])
    @pytest.mark.parametrize("basis_a", list_all_basis_classes())
    @pytest.mark.parametrize("basis_b", list_all_basis_classes())
    @pytest.mark.parametrize("n_basis_a", [5])
    @pytest.mark.parametrize("n_basis_b", [6])
    def test_evaluate_on_grid_meshgrid_size(
        self,
        sample_size,
        n_basis_a,
        n_basis_b,
        basis_a,
        basis_b,
        basis_class_specific_params,
    ):
        """
        Test whether the resulting meshgrid size matches the sample size input.
        """
        basis_a_obj = self.instantiate_basis(
            n_basis_a, basis_a, basis_class_specific_params, window_size=10
        )
        basis_b_obj = self.instantiate_basis(
            n_basis_b, basis_b, basis_class_specific_params, window_size=10
        )
        basis_obj = basis_a_obj + basis_b_obj
        res = basis_obj.evaluate_on_grid(
            *[sample_size] * basis_obj._n_input_dimensionality
        )
        for grid in res[:-1]:
            assert grid.shape[0] == sample_size

    @pytest.mark.parametrize("sample_size", [11, 20])
    @pytest.mark.parametrize("basis_a", list_all_basis_classes())
    @pytest.mark.parametrize("basis_b", list_all_basis_classes())
    @pytest.mark.parametrize("n_basis_a", [5])
    @pytest.mark.parametrize("n_basis_b", [6])
    def test_evaluate_on_grid_basis_size(
        self,
        sample_size,
        n_basis_a,
        n_basis_b,
        basis_a,
        basis_b,
        basis_class_specific_params,
    ):
        """
        Test whether the number sample size output by evaluate_on_grid matches the sample size of the input.
        """
        basis_a_obj = self.instantiate_basis(
            n_basis_a, basis_a, basis_class_specific_params, window_size=10
        )
        basis_b_obj = self.instantiate_basis(
            n_basis_b, basis_b, basis_class_specific_params, window_size=10
        )
        basis_obj = basis_a_obj + basis_b_obj
        eval_basis = basis_obj.evaluate_on_grid(
            *[sample_size] * basis_obj._n_input_dimensionality
        )[-1]
        assert eval_basis.shape[0] == sample_size

    @pytest.mark.parametrize("n_input", [0, 1, 2, 5, 6, 11, 30])
    @pytest.mark.parametrize("basis_a", list_all_basis_classes())
    @pytest.mark.parametrize("basis_b", list_all_basis_classes())
    @pytest.mark.parametrize("n_basis_a", [5])
    @pytest.mark.parametrize("n_basis_b", [6])
    def test_evaluate_on_grid_input_number(
        self,
        n_input,
        basis_a,
        basis_b,
        n_basis_a,
        n_basis_b,
        basis_class_specific_params,
    ):
        """
        Test whether the number of inputs provided to `evaluate_on_grid` matches
        the sum of the number of input samples required from each of the basis objects.
        """
        basis_a_obj = self.instantiate_basis(
            n_basis_a, basis_a, basis_class_specific_params, window_size=10
        )
        basis_b_obj = self.instantiate_basis(
            n_basis_b, basis_b, basis_class_specific_params, window_size=10
        )
        basis_obj = basis_a_obj + basis_b_obj
        inputs = [20] * n_input
        required_dim = (
            basis_a_obj._n_input_dimensionality + basis_b_obj._n_input_dimensionality
        )
        if n_input != required_dim:
            expectation = pytest.raises(
                TypeError, match="Input dimensionality mismatch."
            )
        else:
            expectation = does_not_raise()
        with expectation:
            basis_obj.evaluate_on_grid(*inputs)

    @pytest.mark.parametrize("sample_size", [30])
    @pytest.mark.parametrize("n_basis_a", [5])
    @pytest.mark.parametrize("n_basis_b", [5])
    @pytest.mark.parametrize("basis_a", list_all_basis_classes())
    @pytest.mark.parametrize("basis_b", list_all_basis_classes())
    def test_pynapple_support_compute_features(
        self,
        basis_a,
        basis_b,
        n_basis_a,
        n_basis_b,
        sample_size,
        basis_class_specific_params,
    ):
        iset = nap.IntervalSet(start=[0, 0.5], end=[0.49999, 1])
        inp = nap.Tsd(
            t=np.linspace(0, 1, sample_size),
            d=np.linspace(0, 1, sample_size),
            time_support=iset,
        )
        basis_add = self.instantiate_basis(
            n_basis_a, basis_a, basis_class_specific_params, window_size=10
        ) + self.instantiate_basis(
            n_basis_b, basis_b, basis_class_specific_params, window_size=10
        )
        # compute_features the basis over pynapple Tsd objects
        out = basis_add.compute_features(*([inp] * basis_add._n_input_dimensionality))
        # check type
        assert isinstance(out, nap.TsdFrame)
        # check value
        assert np.all(out.time_support.values == inp.time_support.values)

    # TEST CALL
    @pytest.mark.parametrize("basis_a", list_all_basis_classes())
    @pytest.mark.parametrize("basis_b", list_all_basis_classes())
    @pytest.mark.parametrize("n_basis_a", [5])
    @pytest.mark.parametrize("n_basis_b", [5])
    @pytest.mark.parametrize("num_input", [0, 1, 2, 3, 4, 5])
    @pytest.mark.parametrize(" window_size", [8])
    def test_call_input_num(
        self,
        n_basis_a,
        n_basis_b,
        basis_a,
        basis_b,
        num_input,
        window_size,
        basis_class_specific_params,
    ):
        basis_a_obj = self.instantiate_basis(
            n_basis_a, basis_a, basis_class_specific_params, window_size=window_size
        )
        basis_b_obj = self.instantiate_basis(
            n_basis_b, basis_b, basis_class_specific_params, window_size=window_size
        )
        basis_obj = basis_a_obj + basis_b_obj
        if num_input == basis_obj._n_input_dimensionality:
            expectation = does_not_raise()
        else:
            expectation = pytest.raises(
                TypeError, match="Input dimensionality mismatch"
            )
        with expectation:
            basis_obj._evaluate(*([np.linspace(0, 1, 10)] * num_input))

    @pytest.mark.parametrize(
        "inp, expectation",
        [
            (np.linspace(0, 1, 10), does_not_raise()),
            (np.linspace(0, 1, 10)[:, None], pytest.raises(ValueError)),
        ],
    )
    @pytest.mark.parametrize(" window_size", [8])
    @pytest.mark.parametrize("basis_a", list_all_basis_classes())
    @pytest.mark.parametrize("basis_b", list_all_basis_classes())
    @pytest.mark.parametrize("n_basis_a", [5])
    @pytest.mark.parametrize("n_basis_b", [5])
    def test_call_input_shape(
        self,
        n_basis_a,
        n_basis_b,
        basis_a,
        basis_b,
        inp,
        window_size,
        expectation,
        basis_class_specific_params,
    ):
        basis_a_obj = self.instantiate_basis(
            n_basis_a, basis_a, basis_class_specific_params, window_size=window_size
        )
        basis_b_obj = self.instantiate_basis(
            n_basis_b, basis_b, basis_class_specific_params, window_size=window_size
        )
        basis_obj = basis_a_obj + basis_b_obj
        with expectation:
            basis_obj._evaluate(*([inp] * basis_obj._n_input_dimensionality))

    @pytest.mark.parametrize("time_axis_shape", [10, 11, 12])
    @pytest.mark.parametrize(" window_size", [8])
    @pytest.mark.parametrize("basis_a", list_all_basis_classes())
    @pytest.mark.parametrize("basis_b", list_all_basis_classes())
    @pytest.mark.parametrize("n_basis_a", [5])
    @pytest.mark.parametrize("n_basis_b", [5])
    def test_call_sample_axis(
        self,
        n_basis_a,
        n_basis_b,
        basis_a,
        basis_b,
        time_axis_shape,
        window_size,
        basis_class_specific_params,
    ):
        basis_a_obj = self.instantiate_basis(
            n_basis_a, basis_a, basis_class_specific_params, window_size=window_size
        )
        basis_b_obj = self.instantiate_basis(
            n_basis_b, basis_b, basis_class_specific_params, window_size=window_size
        )
        basis_obj = basis_a_obj + basis_b_obj
        inp = [np.linspace(0, 1, time_axis_shape)] * basis_obj._n_input_dimensionality
        assert basis_obj._evaluate(*inp).shape[0] == time_axis_shape

    @pytest.mark.parametrize(" window_size", [8])
    @pytest.mark.parametrize("basis_a", list_all_basis_classes())
    @pytest.mark.parametrize("basis_b", list_all_basis_classes())
    @pytest.mark.parametrize("n_basis_a", [5])
    @pytest.mark.parametrize("n_basis_b", [5])
    def test_call_nan(
        self,
        n_basis_a,
        n_basis_b,
        basis_a,
        basis_b,
        window_size,
        basis_class_specific_params,
    ):
        if (
            basis_a == basis.OrthExponentialBasis
            or basis_b == basis.OrthExponentialBasis
        ):
            return
        basis_a_obj = self.instantiate_basis(
            n_basis_a, basis_a, basis_class_specific_params, window_size=window_size
        )
        basis_b_obj = self.instantiate_basis(
            n_basis_b, basis_b, basis_class_specific_params, window_size=window_size
        )
        basis_obj = basis_a_obj + basis_b_obj
        inp = [np.linspace(0, 1, 10)] * basis_obj._n_input_dimensionality
        for x in inp:
            x[3] = np.nan
        assert all(np.isnan(basis_obj._evaluate(*inp)[3]))

    @pytest.mark.parametrize("basis_a", list_all_basis_classes())
    @pytest.mark.parametrize("basis_b", list_all_basis_classes())
    @pytest.mark.parametrize("n_basis_a", [5])
    @pytest.mark.parametrize("n_basis_b", [5])
    def test_call_equivalent_in_conv(
        self, n_basis_a, n_basis_b, basis_a, basis_b, basis_class_specific_params
    ):
        basis_a_obj = self.instantiate_basis(
            n_basis_a, basis_a, basis_class_specific_params, window_size=9
        )
        basis_b_obj = self.instantiate_basis(
            n_basis_b, basis_b, basis_class_specific_params, window_size=9
        )
        bas_eva = basis_a_obj + basis_b_obj

        basis_a_obj = self.instantiate_basis(
            n_basis_a, basis_a, basis_class_specific_params, window_size=8
        )
        basis_b_obj = self.instantiate_basis(
            n_basis_b, basis_b, basis_class_specific_params, window_size=8
        )
        bas_con = basis_a_obj + basis_b_obj

        x = [np.linspace(0, 1, 10)] * bas_con._n_input_dimensionality
        assert np.all(bas_con._evaluate(*x) == bas_eva._evaluate(*x))

    @pytest.mark.parametrize(" window_size", [8])
    @pytest.mark.parametrize("basis_a", list_all_basis_classes())
    @pytest.mark.parametrize("basis_b", list_all_basis_classes())
    @pytest.mark.parametrize("n_basis_a", [5])
    @pytest.mark.parametrize("n_basis_b", [5])
    def test_pynapple_support(
        self,
        n_basis_a,
        n_basis_b,
        basis_a,
        basis_b,
        window_size,
        basis_class_specific_params,
    ):
        basis_a_obj = self.instantiate_basis(
            n_basis_a, basis_a, basis_class_specific_params, window_size=window_size
        )
        basis_b_obj = self.instantiate_basis(
            n_basis_b, basis_b, basis_class_specific_params, window_size=window_size
        )
        bas = basis_a_obj + basis_b_obj
        x = np.linspace(0, 1, 10)
        x_nap = [nap.Tsd(t=np.arange(10), d=x)] * bas._n_input_dimensionality
        x = [x] * bas._n_input_dimensionality
        y = bas._evaluate(*x)
        y_nap = bas._evaluate(*x_nap)
        assert isinstance(y_nap, nap.TsdFrame)
        assert np.all(y == y_nap.d)
        assert np.all(y_nap.t == x_nap[0].t)

    @pytest.mark.parametrize(" window_size", [8])
    @pytest.mark.parametrize("basis_a", list_all_basis_classes())
    @pytest.mark.parametrize("basis_b", list_all_basis_classes())
    @pytest.mark.parametrize("n_basis_a", [6, 7])
    @pytest.mark.parametrize("n_basis_b", [5])
    def test_call_basis_number(
        self,
        n_basis_a,
        n_basis_b,
        basis_a,
        basis_b,
        window_size,
        basis_class_specific_params,
    ):
        basis_a_obj = self.instantiate_basis(
            n_basis_a, basis_a, basis_class_specific_params, window_size=window_size
        )
        basis_b_obj = self.instantiate_basis(
            n_basis_b, basis_b, basis_class_specific_params, window_size=window_size
        )
        bas = basis_a_obj + basis_b_obj
        x = [np.linspace(0, 1, 10)] * bas._n_input_dimensionality
        assert (
            bas._evaluate(*x).shape[1]
            == basis_a_obj.n_basis_funcs + basis_b_obj.n_basis_funcs
        )

    @pytest.mark.parametrize(" window_size", [8])
    @pytest.mark.parametrize("basis_a", list_all_basis_classes())
    @pytest.mark.parametrize("basis_b", list_all_basis_classes())
    @pytest.mark.parametrize("n_basis_a", [5])
    @pytest.mark.parametrize("n_basis_b", [5])
    def test_call_non_empty(
        self,
        n_basis_a,
        n_basis_b,
        basis_a,
        basis_b,
        window_size,
        basis_class_specific_params,
    ):
        basis_a_obj = self.instantiate_basis(
            n_basis_a, basis_a, basis_class_specific_params, window_size=window_size
        )
        basis_b_obj = self.instantiate_basis(
            n_basis_b, basis_b, basis_class_specific_params, window_size=window_size
        )
        bas = basis_a_obj + basis_b_obj
        with pytest.raises(ValueError, match="All sample provided must"):
            bas._evaluate(*([np.array([])] * bas._n_input_dimensionality))

    @pytest.mark.parametrize(
        "mn, mx, expectation",
        [
            (0, 1, does_not_raise()),
            (-2, 2, does_not_raise()),
            (0.1, 2, does_not_raise()),
        ],
    )
    @pytest.mark.parametrize(" window_size", [8])
    @pytest.mark.parametrize("basis_a", list_all_basis_classes())
    @pytest.mark.parametrize("basis_b", list_all_basis_classes())
    @pytest.mark.parametrize("n_basis_a", [5])
    @pytest.mark.parametrize("n_basis_b", [5])
    def test_call_sample_range(
        self,
        n_basis_a,
        n_basis_b,
        basis_a,
        basis_b,
        mn,
        mx,
        expectation,
        window_size,
        basis_class_specific_params,
    ):
        if expectation == "check":
            if (
                basis_a == basis.OrthExponentialBasis
                or basis_b == basis.OrthExponentialBasis
            ):
                expectation = pytest.raises(
                    ValueError, match="OrthExponentialBasis requires positive samples"
                )
            else:
                expectation = does_not_raise()
        basis_a_obj = self.instantiate_basis(
            n_basis_a, basis_a, basis_class_specific_params, window_size=window_size
        )
        basis_b_obj = self.instantiate_basis(
            n_basis_b, basis_b, basis_class_specific_params, window_size=window_size
        )
        bas = basis_a_obj + basis_b_obj
        with expectation:
            bas._evaluate(*([np.linspace(mn, mx, 10)] * bas._n_input_dimensionality))

    @pytest.mark.parametrize("basis_a", list_all_basis_classes())
    @pytest.mark.parametrize("basis_b", list_all_basis_classes())
    @pytest.mark.parametrize("n_basis_a", [5])
    @pytest.mark.parametrize("n_basis_b", [5])
    def test_fit_kernel(
        self, n_basis_a, n_basis_b, basis_a, basis_b, basis_class_specific_params
    ):
        basis_a_obj = self.instantiate_basis(
            n_basis_a, basis_a, basis_class_specific_params, window_size=10
        )
        basis_b_obj = self.instantiate_basis(
            n_basis_b, basis_b, basis_class_specific_params, window_size=10
        )
        bas = basis_a_obj + basis_b_obj
        bas.setup_basis(*([np.ones(10)] * bas._n_input_dimensionality))

        def check_kernel(basis_obj):
            has_kern = []
            if hasattr(basis_obj, "_basis1"):
                has_kern += check_kernel(basis_obj._basis1)
                has_kern += check_kernel(basis_obj._basis2)
            else:
                has_kern += [
                    basis_obj.kernel_ is not None if basis_obj.mode == "conv" else True
                ]
            return has_kern

        assert all(check_kernel(bas))

    @pytest.mark.parametrize("basis_a", list_all_basis_classes())
    @pytest.mark.parametrize("basis_b", list_all_basis_classes())
    @pytest.mark.parametrize("n_basis_a", [5])
    @pytest.mark.parametrize("n_basis_b", [5])
    def test_transform_fails(
        self, n_basis_a, n_basis_b, basis_a, basis_b, basis_class_specific_params
    ):
        basis_a_obj = self.instantiate_basis(
            n_basis_a, basis_a, basis_class_specific_params, window_size=10
        )
        basis_b_obj = self.instantiate_basis(
            n_basis_b, basis_b, basis_class_specific_params, window_size=10
        )
        bas = basis_a_obj + basis_b_obj
        if "Eval" in basis_a.__name__ and "Eval" in basis_b.__name__:
            context = does_not_raise()
        else:
            context = pytest.raises(
                ValueError,
                match="You must call `setup_basis` before `_compute_features`",
            )
        with context:
            x = [np.linspace(0, 1, 10)] * bas._n_input_dimensionality
            bas._compute_features(*x)

    @pytest.mark.parametrize("n_basis_input1", [1, 2, 3])
    @pytest.mark.parametrize("n_basis_input2", [1, 2, 3])
    def test_set_num_output_features(self, n_basis_input1, n_basis_input2):
        bas1 = basis.RaisedCosineLinearConv(10, window_size=10)
        bas2 = basis.BSplineConv(11, window_size=10)
        bas_add = bas1 + bas2
        assert bas_add.n_output_features is None
        bas_add.compute_features(
            np.ones((20, n_basis_input1)), np.ones((20, n_basis_input2))
        )
        assert bas_add.n_output_features == (n_basis_input1 * 10 + n_basis_input2 * 11)

    @pytest.mark.parametrize("n_basis_input1", [1, 2, 3])
    @pytest.mark.parametrize("n_basis_input2", [1, 2, 3])
    def test_set_num_basis_input(self, n_basis_input1, n_basis_input2):
        bas1 = basis.RaisedCosineLinearConv(10, window_size=10)
        bas2 = basis.BSplineConv(10, window_size=10)
        bas_add = bas1 + bas2
        assert bas_add.n_basis_input_ is None
        bas_add.compute_features(
            np.ones((20, n_basis_input1)), np.ones((20, n_basis_input2))
        )
        assert bas_add.n_basis_input_ == (n_basis_input1, n_basis_input2)

    @pytest.mark.parametrize(
        "n_input, expectation",
        [
            (3, does_not_raise()),
            (0, pytest.raises(ValueError, match="Input shape mismatch detected")),
            (1, pytest.raises(ValueError, match="Input shape mismatch detected")),
            (4, pytest.raises(ValueError, match="Input shape mismatch detected")),
        ],
    )
    def test_expected_input_number(self, n_input, expectation):
        bas1 = basis.RaisedCosineLinearConv(10, window_size=10)
        bas2 = basis.BSplineConv(10, window_size=10)
        bas = bas1 + bas2
        x = np.random.randn(20, 2), np.random.randn(20, 3)
        bas.compute_features(*x)
        with expectation:
            bas.compute_features(np.random.randn(30, 2), np.random.randn(30, n_input))

    @pytest.mark.parametrize(
        "basis_a", list_all_basis_classes("Eval") + list_all_basis_classes("Conv")
    )
    @pytest.mark.parametrize(
        "basis_b", list_all_basis_classes("Eval") + list_all_basis_classes("Conv")
    )
    @pytest.mark.parametrize("shape_a", [1, (), np.ones(3)])
    @pytest.mark.parametrize("shape_b", [1, (), np.ones(3)])
    @pytest.mark.parametrize("add_shape_a", [(), (1,)])
    @pytest.mark.parametrize("add_shape_b", [(), (1,)])
    def test_set_input_shape_type_1d_arrays(
        self,
        basis_a,
        basis_b,
        shape_a,
        shape_b,
        basis_class_specific_params,
        add_shape_a,
        add_shape_b,
    ):
        x = (np.ones((10, *add_shape_a)), np.ones((10, *add_shape_b)))
        basis_a = self.instantiate_basis(
            5, basis_a, basis_class_specific_params, window_size=10
        )
        basis_b = self.instantiate_basis(
            5, basis_b, basis_class_specific_params, window_size=10
        )
        add = basis_a + basis_b

        add.set_input_shape(shape_a, shape_b)
        if add_shape_a == () and add_shape_b == ():
            expectation = does_not_raise()
        else:
            expectation = pytest.raises(
                ValueError, match="Input shape mismatch detected"
            )
        with expectation:
            add.compute_features(*x)

    @pytest.mark.parametrize(
        "basis_a", list_all_basis_classes("Eval") + list_all_basis_classes("Conv")
    )
    @pytest.mark.parametrize(
        "basis_b", list_all_basis_classes("Eval") + list_all_basis_classes("Conv")
    )
    @pytest.mark.parametrize("shape_a", [2, (2,), np.ones((3, 2))])
    @pytest.mark.parametrize("shape_b", [3, (3,), np.ones((3, 3))])
    @pytest.mark.parametrize("add_shape_a", [(), (1,)])
    @pytest.mark.parametrize("add_shape_b", [(), (1,)])
    def test_set_input_shape_type_2d_arrays(
        self,
        basis_a,
        basis_b,
        shape_a,
        shape_b,
        basis_class_specific_params,
        add_shape_a,
        add_shape_b,
    ):
        x = (np.ones((10, 2, *add_shape_a)), np.ones((10, 3, *add_shape_b)))
        basis_a = self.instantiate_basis(
            5, basis_a, basis_class_specific_params, window_size=10
        )
        basis_b = self.instantiate_basis(
            5, basis_b, basis_class_specific_params, window_size=10
        )
        add = basis_a + basis_b

        add.set_input_shape(shape_a, shape_b)
        if add_shape_a == () and add_shape_b == ():
            expectation = does_not_raise()
        else:
            expectation = pytest.raises(
                ValueError, match="Input shape mismatch detected"
            )
        with expectation:
            add.compute_features(*x)

    @pytest.mark.parametrize(
        "basis_a", list_all_basis_classes("Eval") + list_all_basis_classes("Conv")
    )
    @pytest.mark.parametrize(
        "basis_b", list_all_basis_classes("Eval") + list_all_basis_classes("Conv")
    )
    @pytest.mark.parametrize("shape_a", [(2, 2), np.ones((3, 2, 2))])
    @pytest.mark.parametrize("shape_b", [(3, 1), np.ones((3, 3, 1))])
    @pytest.mark.parametrize("add_shape_a", [(), (1,)])
    @pytest.mark.parametrize("add_shape_b", [(), (1,)])
    def test_set_input_shape_type_nd_arrays(
        self,
        basis_a,
        basis_b,
        shape_a,
        shape_b,
        basis_class_specific_params,
        add_shape_a,
        add_shape_b,
    ):
        x = (np.ones((10, 2, 2, *add_shape_a)), np.ones((10, 3, 1, *add_shape_b)))
        basis_a = self.instantiate_basis(
            5, basis_a, basis_class_specific_params, window_size=10
        )
        basis_b = self.instantiate_basis(
            5, basis_b, basis_class_specific_params, window_size=10
        )
        add = basis_a + basis_b

        add.set_input_shape(shape_a, shape_b)
        if add_shape_a == () and add_shape_b == ():
            expectation = does_not_raise()
        else:
            expectation = pytest.raises(
                ValueError, match="Input shape mismatch detected"
            )
        with expectation:
            add.compute_features(*x)

    @pytest.mark.parametrize(
        "inp_shape, expectation",
        [
            (((1, 1), (1, 1)), does_not_raise()),
            (
                ((1, 1.0), (1, 1)),
                pytest.raises(
                    ValueError, match="The tuple provided contains non integer"
                ),
            ),
            (
                ((1, 1), (1, 1.0)),
                pytest.raises(
                    ValueError, match="The tuple provided contains non integer"
                ),
            ),
        ],
    )
    @pytest.mark.parametrize(
        "basis_a", list_all_basis_classes("Eval") + list_all_basis_classes("Conv")
    )
    @pytest.mark.parametrize(
        "basis_b", list_all_basis_classes("Eval") + list_all_basis_classes("Conv")
    )
    def test_set_input_value_types(
        self, inp_shape, expectation, basis_a, basis_b, basis_class_specific_params
    ):
        basis_a = self.instantiate_basis(
            5, basis_a, basis_class_specific_params, window_size=10
        )
        basis_b = self.instantiate_basis(
            5, basis_b, basis_class_specific_params, window_size=10
        )
        add = basis_a + basis_b
        with expectation:
            add.set_input_shape(*inp_shape)

    @pytest.mark.parametrize(
        "basis_a", list_all_basis_classes("Eval") + list_all_basis_classes("Conv")
    )
    @pytest.mark.parametrize(
        "basis_b", list_all_basis_classes("Eval") + list_all_basis_classes("Conv")
    )
    def test_deep_copy_basis(self, basis_a, basis_b, basis_class_specific_params):
        basis_a = self.instantiate_basis(
            5, basis_a, basis_class_specific_params, window_size=10
        )
        basis_b = self.instantiate_basis(
            5, basis_b, basis_class_specific_params, window_size=10
        )
        add = basis_a + basis_b
        # test pointing to different objects
        assert id(add.basis1) != id(basis_a)
        assert id(add.basis1) != id(basis_b)
        assert id(add.basis2) != id(basis_a)
        assert id(add.basis2) != id(basis_b)

        # test attributes are not related
        basis_a.n_basis_funcs = 10
        basis_b.n_basis_funcs = 10
        assert add.basis1.n_basis_funcs == 5
        assert add.basis2.n_basis_funcs == 5

        add.basis1.n_basis_funcs = 6
        add.basis2.n_basis_funcs = 6
        assert basis_a.n_basis_funcs == 10
        assert basis_b.n_basis_funcs == 10

    @pytest.mark.parametrize(
        "basis_a", list_all_basis_classes("Eval") + list_all_basis_classes("Conv")
    )
    @pytest.mark.parametrize(
        "basis_b", list_all_basis_classes("Eval") + list_all_basis_classes("Conv")
    )
    def test_compute_n_basis_runtime(
        self, basis_a, basis_b, basis_class_specific_params
    ):
        basis_a = self.instantiate_basis(
            5, basis_a, basis_class_specific_params, window_size=10
        )
        basis_b = self.instantiate_basis(
            5, basis_b, basis_class_specific_params, window_size=10
        )
        add = basis_a + basis_b
        add.basis1.n_basis_funcs = 10
        assert add.n_basis_funcs == 15
        add.basis2.n_basis_funcs = 10
        assert add.n_basis_funcs == 20

    @pytest.mark.parametrize("basis_a", list_all_basis_classes())
    @pytest.mark.parametrize("basis_b", list_all_basis_classes())
    def test_runtime_n_basis_out_compute(
        self, basis_a, basis_b, basis_class_specific_params
    ):
        basis_a = self.instantiate_basis(
            5, basis_a, basis_class_specific_params, window_size=10
        )
        basis_a.set_input_shape(
            *([1] * basis_a._n_input_dimensionality)
        ).to_transformer()
        basis_b = self.instantiate_basis(
            5, basis_b, basis_class_specific_params, window_size=10
        )
        basis_b.set_input_shape(
            *([1] * basis_b._n_input_dimensionality)
        ).to_transformer()
        add = basis_a + basis_b
        inps_a = [2] * basis_a._n_input_dimensionality
        add.basis1.set_input_shape(*inps_a)
        if isinstance(basis_a, MultiplicativeBasis):
            new_out_num = np.prod(inps_a) * add.basis1.n_basis_funcs
        else:
            new_out_num = inps_a[0] * add.basis1.n_basis_funcs
        assert add.n_output_features == new_out_num + add.basis2.n_basis_funcs
        inps_b = [3] * basis_b._n_input_dimensionality
        if isinstance(basis_b, MultiplicativeBasis):
            new_out_num_b = np.prod(inps_b) * add.basis2.n_basis_funcs
        else:
            new_out_num_b = inps_b[0] * add.basis2.n_basis_funcs
        add.basis2.set_input_shape(*inps_b)
        assert add.n_output_features == new_out_num + new_out_num_b


class TestMultiplicativeBasis(CombinedBasis):
    cls = {"eval": MultiplicativeBasis, "conv": MultiplicativeBasis}

    @pytest.mark.parametrize(
        "samples", [[[0], []], [[], [0]], [[0], [0]], [[0, 0], [0, 0]]]
    )
    @pytest.mark.parametrize(" ws", [3])
    def test_non_empty_samples(self, samples, ws):
        basis_obj = basis.MSplineEval(5) * basis.RaisedCosineLinearEval(5)
        if any(tuple(len(s) == 0 for s in samples)):
            with pytest.raises(
                ValueError, match="All sample provided must be non empty"
            ):
                basis_obj.compute_features(*samples)
        else:
            basis_obj.compute_features(*samples)

    @pytest.mark.parametrize(
        "eval_input",
        [
            [0, 0],
            [[0], [0]],
            [(0,), (0,)],
            [np.array([0]), [0]],
            [jax.numpy.array([0]), [0]],
        ],
    )
    def test_compute_features_input(self, eval_input):
        """
        Checks that the sample size of the output from the compute_features() method matches the input sample size.
        """
        basis_obj = basis.MSplineEval(5) * basis.MSplineEval(5)
        basis_obj.compute_features(*eval_input)

    @pytest.mark.parametrize("n_basis_a", [5, 6])
    @pytest.mark.parametrize("n_basis_b", [5, 6])
    @pytest.mark.parametrize("sample_size", [10, 1000])
    @pytest.mark.parametrize("basis_a", list_all_basis_classes())
    @pytest.mark.parametrize("basis_b", list_all_basis_classes())
    @pytest.mark.parametrize("window_size", [10])
    def test_compute_features_returns_expected_number_of_basis(
        self,
        n_basis_a,
        n_basis_b,
        sample_size,
        basis_a,
        basis_b,
        window_size,
        basis_class_specific_params,
    ):
        """
        Test whether the evaluation of the `MultiplicativeBasis` results in a number of basis
        that is the product of the number of basis functions from two individual bases.
        """
        # define the two basis
        basis_a_obj = self.instantiate_basis(
            n_basis_a, basis_a, basis_class_specific_params, window_size=window_size
        )
        basis_b_obj = self.instantiate_basis(
            n_basis_b, basis_b, basis_class_specific_params, window_size=window_size
        )

        basis_obj = basis_a_obj * basis_b_obj
        eval_basis = basis_obj.compute_features(
            *[np.linspace(0, 1, sample_size)] * basis_obj._n_input_dimensionality
        )
        if eval_basis.shape[1] != basis_a_obj.n_basis_funcs * basis_b_obj.n_basis_funcs:
            raise ValueError(
                "Dimensions do not agree: The number of basis should match the first dimension of the "
                "fit_transformed basis."
                f"The number of basis is {n_basis_a * n_basis_b}",
                f"The first dimension of the output features is {eval_basis.shape[1]}",
            )

    @pytest.mark.parametrize("sample_size", [12, 30, 35])
    @pytest.mark.parametrize("n_basis_a", [5, 6])
    @pytest.mark.parametrize("n_basis_b", [5, 6])
    @pytest.mark.parametrize("basis_a", list_all_basis_classes())
    @pytest.mark.parametrize("basis_b", list_all_basis_classes())
    @pytest.mark.parametrize("window_size", [10])
    def test_sample_size_of_compute_features_matches_that_of_input(
        self,
        n_basis_a,
        n_basis_b,
        sample_size,
        basis_a,
        basis_b,
        window_size,
        basis_class_specific_params,
    ):
        """
        Test whether the output sample size from the `MultiplicativeBasis` fit_transform function
        matches the input sample size.
        """
        basis_a_obj = self.instantiate_basis(
            n_basis_a, basis_a, basis_class_specific_params, window_size=window_size
        )
        basis_b_obj = self.instantiate_basis(
            n_basis_b, basis_b, basis_class_specific_params, window_size=window_size
        )
        basis_obj = basis_a_obj * basis_b_obj
        eval_basis = basis_obj.compute_features(
            *[np.linspace(0, 1, sample_size)] * basis_obj._n_input_dimensionality
        )
        if eval_basis.shape[0] != sample_size:
            raise ValueError(
                f"Dimensions do not agree: The window size should match the second dimension of the output features."
                f"The window size is {sample_size}",
                f"The second dimension of the output features is {eval_basis.shape[0]}",
            )

    @pytest.mark.parametrize("basis_a", list_all_basis_classes())
    @pytest.mark.parametrize("basis_b", list_all_basis_classes())
    @pytest.mark.parametrize("n_input", [0, 1, 2, 3, 10, 30])
    @pytest.mark.parametrize("n_basis_a", [5, 6])
    @pytest.mark.parametrize("n_basis_b", [5, 6])
    @pytest.mark.parametrize("window_size", [10])
    def test_number_of_required_inputs_compute_features(
        self,
        n_input,
        n_basis_a,
        n_basis_b,
        basis_a,
        basis_b,
        window_size,
        basis_class_specific_params,
    ):
        """
        Test whether the number of required inputs for the `compute_features` function matches
        the sum of the number of input samples from the two bases.
        """
        basis_a_obj = self.instantiate_basis(
            n_basis_a, basis_a, basis_class_specific_params, window_size=window_size
        )
        basis_b_obj = self.instantiate_basis(
            n_basis_b, basis_b, basis_class_specific_params, window_size=window_size
        )
        basis_obj = basis_a_obj * basis_b_obj
        required_dim = (
            basis_a_obj._n_input_dimensionality + basis_b_obj._n_input_dimensionality
        )
        inputs = [np.linspace(0, 1, 20)] * n_input
        if n_input != required_dim:
            expectation = pytest.raises(
                TypeError, match="Input dimensionality mismatch."
            )
        else:
            expectation = does_not_raise()
        with expectation:
            basis_obj.compute_features(*inputs)

    @pytest.mark.parametrize("sample_size", [11, 20])
    @pytest.mark.parametrize("basis_a", list_all_basis_classes())
    @pytest.mark.parametrize("basis_b", list_all_basis_classes())
    @pytest.mark.parametrize("n_basis_a", [5])
    @pytest.mark.parametrize("n_basis_b", [6])
    def test_evaluate_on_grid_meshgrid_size(
        self,
        sample_size,
        n_basis_a,
        n_basis_b,
        basis_a,
        basis_b,
        basis_class_specific_params,
    ):
        """
        Test whether the resulting meshgrid size matches the sample size input.
        """
        basis_a_obj = self.instantiate_basis(
            n_basis_a, basis_a, basis_class_specific_params, window_size=10
        )
        basis_b_obj = self.instantiate_basis(
            n_basis_b, basis_b, basis_class_specific_params, window_size=10
        )
        basis_obj = basis_a_obj * basis_b_obj
        res = basis_obj.evaluate_on_grid(
            *[sample_size] * basis_obj._n_input_dimensionality
        )
        for grid in res[:-1]:
            assert grid.shape[0] == sample_size

    @pytest.mark.parametrize("sample_size", [11, 20])
    @pytest.mark.parametrize("basis_a", list_all_basis_classes())
    @pytest.mark.parametrize("basis_b", list_all_basis_classes())
    @pytest.mark.parametrize("n_basis_a", [5])
    @pytest.mark.parametrize("n_basis_b", [6])
    def test_evaluate_on_grid_basis_size(
        self,
        sample_size,
        n_basis_a,
        n_basis_b,
        basis_a,
        basis_b,
        basis_class_specific_params,
    ):
        """
        Test whether the number sample size output by evaluate_on_grid matches the sample size of the input.
        """
        basis_a_obj = self.instantiate_basis(
            n_basis_a, basis_a, basis_class_specific_params, window_size=10
        )
        basis_b_obj = self.instantiate_basis(
            n_basis_b, basis_b, basis_class_specific_params, window_size=10
        )
        basis_obj = basis_a_obj * basis_b_obj
        eval_basis = basis_obj.evaluate_on_grid(
            *[sample_size] * basis_obj._n_input_dimensionality
        )[-1]
        assert eval_basis.shape[0] == sample_size

    @pytest.mark.parametrize("n_input", [0, 1, 2, 5, 6, 11, 30])
    @pytest.mark.parametrize("basis_a", list_all_basis_classes())
    @pytest.mark.parametrize("basis_b", list_all_basis_classes())
    @pytest.mark.parametrize("n_basis_a", [5])
    @pytest.mark.parametrize("n_basis_b", [6])
    def test_evaluate_on_grid_input_number(
        self,
        n_input,
        basis_a,
        basis_b,
        n_basis_a,
        n_basis_b,
        basis_class_specific_params,
    ):
        """
        Test whether the number of inputs provided to `evaluate_on_grid` matches
        the sum of the number of input samples required from each of the basis objects.
        """
        basis_a_obj = self.instantiate_basis(
            n_basis_a, basis_a, basis_class_specific_params, window_size=10
        )
        basis_b_obj = self.instantiate_basis(
            n_basis_b, basis_b, basis_class_specific_params, window_size=10
        )
        basis_obj = basis_a_obj * basis_b_obj
        inputs = [20] * n_input
        required_dim = (
            basis_a_obj._n_input_dimensionality + basis_b_obj._n_input_dimensionality
        )
        if n_input != required_dim:
            expectation = pytest.raises(
                TypeError, match="Input dimensionality mismatch."
            )
        else:
            expectation = does_not_raise()
        with expectation:
            basis_obj.evaluate_on_grid(*inputs)

    @pytest.mark.parametrize("basis_a", list_all_basis_classes())
    @pytest.mark.parametrize("basis_b", list_all_basis_classes())
    @pytest.mark.parametrize("n_basis_a", [5])
    @pytest.mark.parametrize("n_basis_b", [6])
    @pytest.mark.parametrize("sample_size_a", [11, 12])
    @pytest.mark.parametrize("sample_size_b", [11, 12])
    def test_inconsistent_sample_sizes(
        self,
        basis_a,
        basis_b,
        n_basis_a,
        n_basis_b,
        sample_size_a,
        sample_size_b,
        basis_class_specific_params,
    ):
        """Test that the inputs of inconsistent sample sizes result in an exception when compute_features is called"""
        raise_exception = sample_size_a != sample_size_b
        basis_a_obj = self.instantiate_basis(
            n_basis_a, basis_a, basis_class_specific_params, window_size=10
        )
        basis_b_obj = self.instantiate_basis(
            n_basis_b, basis_b, basis_class_specific_params, window_size=10
        )
        input_a = [
            np.linspace(0, 1, sample_size_a)
        ] * basis_a_obj._n_input_dimensionality
        input_b = [
            np.linspace(0, 1, sample_size_b)
        ] * basis_b_obj._n_input_dimensionality
        basis_obj = basis_a_obj * basis_b_obj
        if raise_exception:
            with pytest.raises(
                ValueError,
                match=r"Sample size mismatch\. Input elements have inconsistent",
            ):
                basis_obj.compute_features(*input_a, *input_b)
        else:
            basis_obj.compute_features(*input_a, *input_b)

    @pytest.mark.parametrize("sample_size", [30])
    @pytest.mark.parametrize("n_basis_a", [5])
    @pytest.mark.parametrize("n_basis_b", [5])
    @pytest.mark.parametrize("basis_a", list_all_basis_classes())
    @pytest.mark.parametrize("basis_b", list_all_basis_classes())
    def test_pynapple_support_compute_features(
        self,
        basis_a,
        basis_b,
        n_basis_a,
        n_basis_b,
        sample_size,
        basis_class_specific_params,
    ):
        iset = nap.IntervalSet(start=[0, 0.5], end=[0.49999, 1])
        inp = nap.Tsd(
            t=np.linspace(0, 1, sample_size),
            d=np.linspace(0, 1, sample_size),
            time_support=iset,
        )
        basis_prod = self.instantiate_basis(
            n_basis_a, basis_a, basis_class_specific_params, window_size=10
        ) * self.instantiate_basis(
            n_basis_b, basis_b, basis_class_specific_params, window_size=10
        )
        out = basis_prod.compute_features(*([inp] * basis_prod._n_input_dimensionality))
        assert isinstance(out, nap.TsdFrame)
        assert np.all(out.time_support.values == inp.time_support.values)

    # TEST CALL
    @pytest.mark.parametrize("basis_a", list_all_basis_classes())
    @pytest.mark.parametrize("basis_b", list_all_basis_classes())
    @pytest.mark.parametrize("n_basis_a", [5])
    @pytest.mark.parametrize("n_basis_b", [5])
    @pytest.mark.parametrize("num_input", [0, 1, 2, 3, 4, 5])
    @pytest.mark.parametrize(" window_size", [8])
    def test_call_input_num(
        self,
        n_basis_a,
        n_basis_b,
        basis_a,
        basis_b,
        num_input,
        window_size,
        basis_class_specific_params,
    ):
        basis_a_obj = self.instantiate_basis(
            n_basis_a, basis_a, basis_class_specific_params, window_size=window_size
        )
        basis_b_obj = self.instantiate_basis(
            n_basis_b, basis_b, basis_class_specific_params, window_size=window_size
        )
        basis_obj = basis_a_obj * basis_b_obj
        if num_input == basis_obj._n_input_dimensionality:
            expectation = does_not_raise()
        else:
            expectation = pytest.raises(
                TypeError, match="Input dimensionality mismatch"
            )
        with expectation:
            basis_obj._evaluate(*([np.linspace(0, 1, 10)] * num_input))

    @pytest.mark.parametrize(
        "inp, expectation",
        [
            (np.linspace(0, 1, 10), does_not_raise()),
            (np.linspace(0, 1, 10)[:, None], pytest.raises(ValueError)),
        ],
    )
    @pytest.mark.parametrize(" window_size", [8])
    @pytest.mark.parametrize("basis_a", list_all_basis_classes())
    @pytest.mark.parametrize("basis_b", list_all_basis_classes())
    @pytest.mark.parametrize("n_basis_a", [5])
    @pytest.mark.parametrize("n_basis_b", [5])
    def test_call_input_shape(
        self,
        n_basis_a,
        n_basis_b,
        basis_a,
        basis_b,
        inp,
        window_size,
        expectation,
        basis_class_specific_params,
    ):
        basis_a_obj = self.instantiate_basis(
            n_basis_a, basis_a, basis_class_specific_params, window_size=window_size
        )
        basis_b_obj = self.instantiate_basis(
            n_basis_b, basis_b, basis_class_specific_params, window_size=window_size
        )
        basis_obj = basis_a_obj * basis_b_obj
        with expectation:
            basis_obj._evaluate(*([inp] * basis_obj._n_input_dimensionality))

    @pytest.mark.parametrize("time_axis_shape", [10, 11, 12])
    @pytest.mark.parametrize(" window_size", [8])
    @pytest.mark.parametrize("basis_a", list_all_basis_classes())
    @pytest.mark.parametrize("basis_b", list_all_basis_classes())
    @pytest.mark.parametrize("n_basis_a", [5])
    @pytest.mark.parametrize("n_basis_b", [5])
    def test_call_sample_axis(
        self,
        n_basis_a,
        n_basis_b,
        basis_a,
        basis_b,
        time_axis_shape,
        window_size,
        basis_class_specific_params,
    ):
        basis_a_obj = self.instantiate_basis(
            n_basis_a, basis_a, basis_class_specific_params, window_size=window_size
        )
        basis_b_obj = self.instantiate_basis(
            n_basis_b, basis_b, basis_class_specific_params, window_size=window_size
        )
        basis_obj = basis_a_obj * basis_b_obj
        inp = [np.linspace(0, 1, time_axis_shape)] * basis_obj._n_input_dimensionality
        assert basis_obj._evaluate(*inp).shape[0] == time_axis_shape

    @pytest.mark.parametrize(" window_size", [8])
    @pytest.mark.parametrize("basis_a", list_all_basis_classes())
    @pytest.mark.parametrize("basis_b", list_all_basis_classes())
    @pytest.mark.parametrize("n_basis_a", [5])
    @pytest.mark.parametrize("n_basis_b", [5])
    def test_call_nan(
        self,
        n_basis_a,
        n_basis_b,
        basis_a,
        basis_b,
        window_size,
        basis_class_specific_params,
    ):
        if (
            basis_a == basis.OrthExponentialBasis
            or basis_b == basis.OrthExponentialBasis
        ):
            return
        basis_a_obj = self.instantiate_basis(
            n_basis_a, basis_a, basis_class_specific_params, window_size=window_size
        )
        basis_b_obj = self.instantiate_basis(
            n_basis_b, basis_b, basis_class_specific_params, window_size=window_size
        )
        basis_obj = basis_a_obj * basis_b_obj
        inp = [np.linspace(0, 1, 10)] * basis_obj._n_input_dimensionality
        for x in inp:
            x[3] = np.nan
        assert all(np.isnan(basis_obj._evaluate(*inp)[3]))

    @pytest.mark.parametrize("basis_a", list_all_basis_classes())
    @pytest.mark.parametrize("basis_b", list_all_basis_classes())
    @pytest.mark.parametrize("n_basis_a", [5])
    @pytest.mark.parametrize("n_basis_b", [5])
    def test_call_equivalent_in_conv(
        self, n_basis_a, n_basis_b, basis_a, basis_b, basis_class_specific_params
    ):
        basis_a_obj = self.instantiate_basis(
            n_basis_a, basis_a, basis_class_specific_params, window_size=10
        )
        basis_b_obj = self.instantiate_basis(
            n_basis_b, basis_b, basis_class_specific_params, window_size=10
        )
        bas_eva = basis_a_obj * basis_b_obj

        basis_a_obj = self.instantiate_basis(
            n_basis_a, basis_a, basis_class_specific_params, window_size=8
        )
        basis_b_obj = self.instantiate_basis(
            n_basis_b, basis_b, basis_class_specific_params, window_size=8
        )
        bas_con = basis_a_obj * basis_b_obj

        x = [np.linspace(0, 1, 10)] * bas_con._n_input_dimensionality
        assert np.all(bas_con._evaluate(*x) == bas_eva._evaluate(*x))

    @pytest.mark.parametrize(" window_size", [8])
    @pytest.mark.parametrize("basis_a", list_all_basis_classes())
    @pytest.mark.parametrize("basis_b", list_all_basis_classes())
    @pytest.mark.parametrize("n_basis_a", [5])
    @pytest.mark.parametrize("n_basis_b", [5])
    def test_pynapple_support(
        self,
        n_basis_a,
        n_basis_b,
        basis_a,
        basis_b,
        window_size,
        basis_class_specific_params,
    ):
        basis_a_obj = self.instantiate_basis(
            n_basis_a, basis_a, basis_class_specific_params, window_size=window_size
        )
        basis_b_obj = self.instantiate_basis(
            n_basis_b, basis_b, basis_class_specific_params, window_size=window_size
        )
        bas = basis_a_obj * basis_b_obj
        x = np.linspace(0, 1, 10)
        x_nap = [nap.Tsd(t=np.arange(10), d=x)] * bas._n_input_dimensionality
        x = [x] * bas._n_input_dimensionality
        y = bas._evaluate(*x)
        y_nap = bas._evaluate(*x_nap)
        assert isinstance(y_nap, nap.TsdFrame)
        assert np.all(y == y_nap.d)
        assert np.all(y_nap.t == x_nap[0].t)

    @pytest.mark.parametrize(" window_size", [8])
    @pytest.mark.parametrize("basis_a", list_all_basis_classes())
    @pytest.mark.parametrize("basis_b", list_all_basis_classes())
    @pytest.mark.parametrize("n_basis_a", [6, 7])
    @pytest.mark.parametrize("n_basis_b", [5])
    def test_call_basis_number(
        self,
        n_basis_a,
        n_basis_b,
        basis_a,
        basis_b,
        window_size,
        basis_class_specific_params,
    ):
        basis_a_obj = self.instantiate_basis(
            n_basis_a, basis_a, basis_class_specific_params, window_size=window_size
        )
        basis_b_obj = self.instantiate_basis(
            n_basis_b, basis_b, basis_class_specific_params, window_size=window_size
        )
        bas = basis_a_obj * basis_b_obj
        x = [np.linspace(0, 1, 10)] * bas._n_input_dimensionality
        assert (
            bas._evaluate(*x).shape[1]
            == basis_a_obj.n_basis_funcs * basis_b_obj.n_basis_funcs
        )

    @pytest.mark.parametrize(" window_size", [8])
    @pytest.mark.parametrize("basis_a", list_all_basis_classes())
    @pytest.mark.parametrize("basis_b", list_all_basis_classes())
    @pytest.mark.parametrize("n_basis_a", [5])
    @pytest.mark.parametrize("n_basis_b", [5])
    def test_call_non_empty(
        self,
        n_basis_a,
        n_basis_b,
        basis_a,
        basis_b,
        window_size,
        basis_class_specific_params,
    ):
        basis_a_obj = self.instantiate_basis(
            n_basis_a, basis_a, basis_class_specific_params, window_size=window_size
        )
        basis_b_obj = self.instantiate_basis(
            n_basis_b, basis_b, basis_class_specific_params, window_size=window_size
        )
        bas = basis_a_obj * basis_b_obj
        with pytest.raises(ValueError, match="All sample provided must"):
            bas._evaluate(*([np.array([])] * bas._n_input_dimensionality))

    @pytest.mark.parametrize(
        "mn, mx, expectation",
        [
            (0, 1, does_not_raise()),
            (-2, 2, does_not_raise()),
            (0.1, 2, does_not_raise()),
        ],
    )
    @pytest.mark.parametrize(" window_size", [8])
    @pytest.mark.parametrize("basis_a", list_all_basis_classes())
    @pytest.mark.parametrize("basis_b", list_all_basis_classes())
    @pytest.mark.parametrize("n_basis_a", [5])
    @pytest.mark.parametrize("n_basis_b", [5])
    def test_call_sample_range(
        self,
        n_basis_a,
        n_basis_b,
        basis_a,
        basis_b,
        mn,
        mx,
        expectation,
        window_size,
        basis_class_specific_params,
    ):
        if expectation == "check":
            if (
                basis_a == basis.OrthExponentialBasis
                or basis_b == basis.OrthExponentialBasis
            ):
                expectation = pytest.raises(
                    ValueError, match="OrthExponentialBasis requires positive samples"
                )
            else:
                expectation = does_not_raise()
        basis_a_obj = self.instantiate_basis(
            n_basis_a, basis_a, basis_class_specific_params, window_size=window_size
        )
        basis_b_obj = self.instantiate_basis(
            n_basis_b, basis_b, basis_class_specific_params, window_size=window_size
        )
        bas = basis_a_obj * basis_b_obj
        with expectation:
            bas._evaluate(*([np.linspace(mn, mx, 10)] * bas._n_input_dimensionality))

    @pytest.mark.parametrize("basis_a", list_all_basis_classes())
    @pytest.mark.parametrize("basis_b", list_all_basis_classes())
    @pytest.mark.parametrize("n_basis_a", [5])
    @pytest.mark.parametrize("n_basis_b", [5])
    def test_fit_kernel(
        self, n_basis_a, n_basis_b, basis_a, basis_b, basis_class_specific_params
    ):
        basis_a_obj = self.instantiate_basis(
            n_basis_a, basis_a, basis_class_specific_params, window_size=10
        )
        basis_b_obj = self.instantiate_basis(
            n_basis_b, basis_b, basis_class_specific_params, window_size=10
        )
        bas = basis_a_obj * basis_b_obj
        bas._set_input_independent_states()

        def check_kernel(basis_obj):
            has_kern = []
            if hasattr(basis_obj, "_basis1"):
                has_kern += check_kernel(basis_obj._basis1)
                has_kern += check_kernel(basis_obj._basis2)
            else:
                has_kern += [
                    basis_obj.kernel_ is not None if basis_obj.mode == "conv" else True
                ]
            return has_kern

        assert all(check_kernel(bas))

    @pytest.mark.parametrize("basis_a", list_all_basis_classes())
    @pytest.mark.parametrize("basis_b", list_all_basis_classes())
    @pytest.mark.parametrize("n_basis_a", [5])
    @pytest.mark.parametrize("n_basis_b", [5])
    def test_transform_fails(
        self, n_basis_a, n_basis_b, basis_a, basis_b, basis_class_specific_params
    ):
        basis_a_obj = self.instantiate_basis(
            n_basis_a, basis_a, basis_class_specific_params, window_size=10
        )
        basis_b_obj = self.instantiate_basis(
            n_basis_b, basis_b, basis_class_specific_params, window_size=10
        )
        bas = basis_a_obj * basis_b_obj
        if "Eval" in basis_a.__name__ and "Eval" in basis_b.__name__:
            context = does_not_raise()
        else:
            context = pytest.raises(
                ValueError,
                match="You must call `setup_basis` before `_compute_features`",
            )
        with context:
            x = [np.linspace(0, 1, 10)] * bas._n_input_dimensionality
            bas._compute_features(*x)

    @pytest.mark.parametrize("n_basis_input1", [1, 2, 3])
    @pytest.mark.parametrize("n_basis_input2", [1, 2, 3])
    def test_set_num_output_features(self, n_basis_input1, n_basis_input2):
        bas1 = basis.RaisedCosineLinearConv(10, window_size=10)
        bas2 = basis.BSplineConv(11, window_size=10)
        bas_add = bas1 * bas2
        assert bas_add.n_output_features is None
        bas_add.compute_features(
            np.ones((20, n_basis_input1)), np.ones((20, n_basis_input2))
        )
        assert bas_add.n_output_features == (n_basis_input1 * 10 * n_basis_input2 * 11)

    @pytest.mark.parametrize("n_basis_input1", [1, 2, 3])
    @pytest.mark.parametrize("n_basis_input2", [1, 2, 3])
    def test_set_num_basis_input(self, n_basis_input1, n_basis_input2):
        bas1 = basis.RaisedCosineLinearConv(10, window_size=10)
        bas2 = basis.BSplineConv(10, window_size=10)
        bas_add = bas1 * bas2
        assert bas_add.n_basis_input_ is None
        bas_add.compute_features(
            np.ones((20, n_basis_input1)), np.ones((20, n_basis_input2))
        )
        assert bas_add.n_basis_input_ == (n_basis_input1, n_basis_input2)

    @pytest.mark.parametrize(
        "n_input, expectation",
        [
            (3, does_not_raise()),
            (0, pytest.raises(ValueError, match="Input shape mismatch detected")),
            (1, pytest.raises(ValueError, match="Input shape mismatch detected")),
            (4, pytest.raises(ValueError, match="Input shape mismatch detected")),
        ],
    )
    def test_expected_input_number(self, n_input, expectation):
        bas1 = basis.RaisedCosineLinearConv(10, window_size=10)
        bas2 = basis.BSplineConv(10, window_size=10)
        bas = bas1 * bas2
        x = np.random.randn(20, 2), np.random.randn(20, 3)
        bas.compute_features(*x)
        with expectation:
            bas.compute_features(np.random.randn(30, 2), np.random.randn(30, n_input))

    @pytest.mark.parametrize("n_basis_input1", [1, 2, 3])
    @pytest.mark.parametrize("n_basis_input2", [1, 2, 3])
    def test_n_basis_input_(self, n_basis_input1, n_basis_input2):
        bas1 = basis.RaisedCosineLinearConv(10, window_size=10)
        bas2 = basis.BSplineConv(10, window_size=10)
        bas_prod = bas1 * bas2
        bas_prod.compute_features(
            np.ones((20, n_basis_input1)), np.ones((20, n_basis_input2))
        )
        assert bas_prod.n_basis_input_ == (n_basis_input1, n_basis_input2)

    @pytest.mark.parametrize(
        "basis_a", list_all_basis_classes("Eval") + list_all_basis_classes("Conv")
    )
    @pytest.mark.parametrize(
        "basis_b", list_all_basis_classes("Eval") + list_all_basis_classes("Conv")
    )
    @pytest.mark.parametrize("shape_a", [1, (), np.ones(3)])
    @pytest.mark.parametrize("shape_b", [1, (), np.ones(3)])
    @pytest.mark.parametrize("add_shape_a", [(), (1,)])
    @pytest.mark.parametrize("add_shape_b", [(), (1,)])
    def test_set_input_shape_type_1d_arrays(
        self,
        basis_a,
        basis_b,
        shape_a,
        shape_b,
        basis_class_specific_params,
        add_shape_a,
        add_shape_b,
    ):
        x = (np.ones((10, *add_shape_a)), np.ones((10, *add_shape_b)))
        basis_a = self.instantiate_basis(
            5, basis_a, basis_class_specific_params, window_size=10
        )
        basis_b = self.instantiate_basis(
            5, basis_b, basis_class_specific_params, window_size=10
        )
        mul = basis_a * basis_b

        mul.set_input_shape(shape_a, shape_b)
        if add_shape_a == () and add_shape_b == ():
            expectation = does_not_raise()
        else:
            expectation = pytest.raises(
                ValueError, match="Input shape mismatch detected"
            )
        with expectation:
            mul.compute_features(*x)

    @pytest.mark.parametrize(
        "basis_a", list_all_basis_classes("Eval") + list_all_basis_classes("Conv")
    )
    @pytest.mark.parametrize(
        "basis_b", list_all_basis_classes("Eval") + list_all_basis_classes("Conv")
    )
    @pytest.mark.parametrize("shape_a", [2, (2,), np.ones((3, 2))])
    @pytest.mark.parametrize("shape_b", [3, (3,), np.ones((3, 3))])
    @pytest.mark.parametrize("add_shape_a", [(), (1,)])
    @pytest.mark.parametrize("add_shape_b", [(), (1,)])
    def test_set_input_shape_type_2d_arrays(
        self,
        basis_a,
        basis_b,
        shape_a,
        shape_b,
        basis_class_specific_params,
        add_shape_a,
        add_shape_b,
    ):
        x = (np.ones((10, 2, *add_shape_a)), np.ones((10, 3, *add_shape_b)))
        basis_a = self.instantiate_basis(
            5, basis_a, basis_class_specific_params, window_size=10
        )
        basis_b = self.instantiate_basis(
            5, basis_b, basis_class_specific_params, window_size=10
        )
        mul = basis_a * basis_b

        mul.set_input_shape(shape_a, shape_b)
        if add_shape_a == () and add_shape_b == ():
            expectation = does_not_raise()
        else:
            expectation = pytest.raises(
                ValueError, match="Input shape mismatch detected"
            )
        with expectation:
            mul.compute_features(*x)

    @pytest.mark.parametrize(
        "basis_a", list_all_basis_classes("Eval") + list_all_basis_classes("Conv")
    )
    @pytest.mark.parametrize(
        "basis_b", list_all_basis_classes("Eval") + list_all_basis_classes("Conv")
    )
    @pytest.mark.parametrize("shape_a", [(2, 2), np.ones((3, 2, 2))])
    @pytest.mark.parametrize("shape_b", [(3, 1), np.ones((3, 3, 1))])
    @pytest.mark.parametrize("add_shape_a", [(), (1,)])
    @pytest.mark.parametrize("add_shape_b", [(), (1,)])
    def test_set_input_shape_type_nd_arrays(
        self,
        basis_a,
        basis_b,
        shape_a,
        shape_b,
        basis_class_specific_params,
        add_shape_a,
        add_shape_b,
    ):
        x = (np.ones((10, 2, 2, *add_shape_a)), np.ones((10, 3, 1, *add_shape_b)))
        basis_a = self.instantiate_basis(
            5, basis_a, basis_class_specific_params, window_size=10
        )
        basis_b = self.instantiate_basis(
            5, basis_b, basis_class_specific_params, window_size=10
        )
        mul = basis_a * basis_b

        mul.set_input_shape(shape_a, shape_b)
        if add_shape_a == () and add_shape_b == ():
            expectation = does_not_raise()
        else:
            expectation = pytest.raises(
                ValueError, match="Input shape mismatch detected"
            )
        with expectation:
            mul.compute_features(*x)

    @pytest.mark.parametrize(
        "inp_shape, expectation",
        [
            (((1, 1), (1, 1)), does_not_raise()),
            (
                ((1, 1.0), (1, 1)),
                pytest.raises(
                    ValueError, match="The tuple provided contains non integer"
                ),
            ),
            (
                ((1, 1), (1, 1.0)),
                pytest.raises(
                    ValueError, match="The tuple provided contains non integer"
                ),
            ),
        ],
    )
    @pytest.mark.parametrize(
        "basis_a", list_all_basis_classes("Eval") + list_all_basis_classes("Conv")
    )
    @pytest.mark.parametrize(
        "basis_b", list_all_basis_classes("Eval") + list_all_basis_classes("Conv")
    )
    def test_set_input_value_types(
        self, inp_shape, expectation, basis_a, basis_b, basis_class_specific_params
    ):
        basis_a = self.instantiate_basis(
            5, basis_a, basis_class_specific_params, window_size=10
        )
        basis_b = self.instantiate_basis(
            5, basis_b, basis_class_specific_params, window_size=10
        )
        mul = basis_a * basis_b
        with expectation:
            mul.set_input_shape(*inp_shape)

    @pytest.mark.parametrize(
        "basis_a", list_all_basis_classes("Eval") + list_all_basis_classes("Conv")
    )
    @pytest.mark.parametrize(
        "basis_b", list_all_basis_classes("Eval") + list_all_basis_classes("Conv")
    )
    def test_deep_copy_basis(self, basis_a, basis_b, basis_class_specific_params):
        basis_a = self.instantiate_basis(
            5, basis_a, basis_class_specific_params, window_size=10
        )
        basis_b = self.instantiate_basis(
            5, basis_b, basis_class_specific_params, window_size=10
        )
        mul = basis_a * basis_b
        # test pointing to different objects
        assert id(mul.basis1) != id(basis_a)
        assert id(mul.basis1) != id(basis_b)
        assert id(mul.basis2) != id(basis_a)
        assert id(mul.basis2) != id(basis_b)

        # test attributes are not related
        basis_a.n_basis_funcs = 10
        basis_b.n_basis_funcs = 10
        assert mul.basis1.n_basis_funcs == 5
        assert mul.basis2.n_basis_funcs == 5

        mul.basis1.n_basis_funcs = 6
        mul.basis2.n_basis_funcs = 6
        assert basis_a.n_basis_funcs == 10
        assert basis_b.n_basis_funcs == 10

    @pytest.mark.parametrize(
        "basis_a", list_all_basis_classes("Eval") + list_all_basis_classes("Conv")
    )
    @pytest.mark.parametrize(
        "basis_b", list_all_basis_classes("Eval") + list_all_basis_classes("Conv")
    )
    def test_compute_n_basis_runtime(
        self, basis_a, basis_b, basis_class_specific_params
    ):
        basis_a = self.instantiate_basis(
            5, basis_a, basis_class_specific_params, window_size=10
        )
        basis_b = self.instantiate_basis(
            5, basis_b, basis_class_specific_params, window_size=10
        )
        mul = basis_a * basis_b
        mul.basis1.n_basis_funcs = 10
        assert mul.n_basis_funcs == 50
        mul.basis2.n_basis_funcs = 10
        assert mul.n_basis_funcs == 100

    @pytest.mark.parametrize("basis_a", list_all_basis_classes())
    @pytest.mark.parametrize("basis_b", list_all_basis_classes())
    def test_runtime_n_basis_out_compute(
        self, basis_a, basis_b, basis_class_specific_params
    ):
        basis_a = self.instantiate_basis(
            5, basis_a, basis_class_specific_params, window_size=10
        )
        basis_a.set_input_shape(
            *([1] * basis_a._n_input_dimensionality)
        ).to_transformer()
        basis_b = self.instantiate_basis(
            5, basis_b, basis_class_specific_params, window_size=10
        )
        basis_b.set_input_shape(
            *([1] * basis_b._n_input_dimensionality)
        ).to_transformer()
        mul = basis_a * basis_b
        inps_a = [2] * basis_a._n_input_dimensionality
        mul.basis1.set_input_shape(*inps_a)
        if isinstance(basis_a, MultiplicativeBasis):
            new_out_num = np.prod(inps_a) * mul.basis1.n_basis_funcs
        else:
            new_out_num = inps_a[0] * mul.basis1.n_basis_funcs
        assert mul.n_output_features == new_out_num * mul.basis2.n_basis_funcs
        inps_b = [3] * basis_b._n_input_dimensionality
        if isinstance(basis_b, MultiplicativeBasis):
            new_out_num_b = np.prod(inps_b) * mul.basis2.n_basis_funcs
        else:
            new_out_num_b = inps_b[0] * mul.basis2.n_basis_funcs
        mul.basis2.set_input_shape(*inps_b)
        assert mul.n_output_features == new_out_num * new_out_num_b


@pytest.mark.parametrize(
    "exponent", [-1, 0, 0.5, basis.RaisedCosineLogEval(4), 1, 2, 3]
)
@pytest.mark.parametrize("basis_class", list_all_basis_classes())
def test_power_of_basis(exponent, basis_class, basis_class_specific_params):
    """Test if the power behaves as expected."""
    raise_exception_type = not type(exponent) is int

    if not raise_exception_type:
        raise_exception_value = exponent <= 0
    else:
        raise_exception_value = False

    basis_obj = CombinedBasis.instantiate_basis(
        5, basis_class, basis_class_specific_params, window_size=10
    )

    if raise_exception_type:
        with pytest.raises(TypeError, match=r"Exponent should be an integer\!"):
            basis_obj**exponent
    elif raise_exception_value:
        with pytest.raises(
            ValueError, match=r"Exponent should be a non-negative integer\!"
        ):
            basis_obj**exponent
    else:
        basis_pow = basis_obj**exponent
        samples = np.linspace(0, 1, 10)
        eval_pow = basis_pow.compute_features(
            *[samples] * basis_pow._n_input_dimensionality
        )

        if exponent == 2:
            basis_obj = basis_obj * basis_obj
        elif exponent == 3:
            basis_obj = basis_obj * basis_obj * basis_obj

        non_nan = ~np.isnan(eval_pow)
        out = basis_obj.compute_features(*[samples] * basis_obj._n_input_dimensionality)
        assert np.allclose(
            eval_pow[non_nan],
            out[non_nan],
        )
        assert np.all(np.isnan(out[~non_nan]))


@pytest.mark.parametrize(
    "basis_cls",
    list_all_basis_classes(),
)
def test_basis_to_transformer(basis_cls, basis_class_specific_params):
    n_basis_funcs = 5
    bas = CombinedBasis().instantiate_basis(
        n_basis_funcs, basis_cls, basis_class_specific_params, window_size=10
    )
    trans_bas = bas.set_input_shape(
        *([1] * bas._n_input_dimensionality)
    ).to_transformer()

    assert isinstance(trans_bas, basis.TransformerBasis)

    # check that things like n_basis_funcs are the same as the original basis
    for k in bas.__dict__.keys():
        # skip for add and multiplicative.
        if basis_cls in [AdditiveBasis, MultiplicativeBasis]:
            continue
        assert np.all(getattr(bas, k) == getattr(trans_bas, k))


@pytest.mark.parametrize(
    "tsd",
    [
        nap.Tsd(
            t=np.arange(100),
            d=np.arange(100),
            time_support=nap.IntervalSet(start=[0, 50], end=[20, 75]),
        )
    ],
)
@pytest.mark.parametrize(
    "window_size, shift, predictor_causality, nan_index",
    [
        (3, True, "causal", [0, 1, 2, 50, 51, 52]),
        (2, True, "causal", [0, 1, 50, 51]),
        (3, False, "causal", [0, 1, 50, 51]),
        (2, False, "causal", [0, 50]),
        (2, None, "causal", [0, 1, 50, 51]),
        (3, True, "anti-causal", [20, 19, 18, 75, 74, 73]),
        (2, True, "anti-causal", [20, 19, 75, 74]),
        (3, False, "anti-causal", [20, 19, 75, 74]),
        (2, False, "anti-causal", [20, 75]),
        (2, None, "anti-causal", [20, 19, 75, 74]),
        (3, False, "acausal", [0, 20, 50, 75]),
        (5, False, "acausal", [0, 1, 19, 20, 50, 51, 74, 75]),
    ],
)
@pytest.mark.parametrize(
    "basis_cls",
    list_all_basis_classes("Conv"),
)
def test_multi_epoch_pynapple_basis(
    basis_cls,
    tsd,
    window_size,
    shift,
    predictor_causality,
    nan_index,
    basis_class_specific_params,
):
    """Test nan location in multi-epoch pynapple tsd."""
    kwargs = dict(
        conv_kwargs=dict(shift=shift, predictor_causality=predictor_causality)
    )

    # require a ws of at least nbasis funcs.
    if "OrthExp" in basis_cls.__name__:
        nbasis = 2
    # splines requires at least 1 basis more than the order of the spline.
    else:
        nbasis = 5
    bas = CombinedBasis().instantiate_basis(
        nbasis,
        basis_cls,
        basis_class_specific_params,
        window_size=window_size,
        **kwargs,
    )

    n_input = bas._n_input_dimensionality

    res = bas.compute_features(*([tsd] * n_input))

    nan_index = np.sort(nan_index)
    times_nan_found = res[np.isnan(res.d[:, 0])].t
    assert len(times_nan_found) == len(nan_index)
    assert np.all(times_nan_found == np.array(nan_index))
    idx_nan = [np.where(res.t == k)[0][0] for k in nan_index]
    assert np.all(np.isnan(res.d[idx_nan]))


@pytest.mark.parametrize(
    "tsd",
    [
        nap.Tsd(
            t=np.arange(100),
            d=np.arange(100),
            time_support=nap.IntervalSet(start=[0, 50], end=[20, 75]),
        )
    ],
)
@pytest.mark.parametrize(
    "window_size, shift, predictor_causality, nan_index",
    [
        (3, True, "causal", [0, 1, 2, 50, 51, 52]),
        (2, True, "causal", [0, 1, 50, 51]),
        (3, False, "causal", [0, 1, 50, 51]),
        (2, False, "causal", [0, 50]),
        (2, None, "causal", [0, 1, 50, 51]),
        (3, True, "anti-causal", [20, 19, 18, 75, 74, 73]),
        (2, True, "anti-causal", [20, 19, 75, 74]),
        (3, False, "anti-causal", [20, 19, 75, 74]),
        (2, False, "anti-causal", [20, 75]),
        (2, None, "anti-causal", [20, 19, 75, 74]),
        (3, False, "acausal", [0, 20, 50, 75]),
        (5, False, "acausal", [0, 1, 19, 20, 50, 51, 74, 75]),
    ],
)
@pytest.mark.parametrize(
    "basis_cls",
    list_all_basis_classes("Conv"),
)
def test_multi_epoch_pynapple_basis_transformer(
    basis_cls,
    tsd,
    window_size,
    shift,
    predictor_causality,
    nan_index,
    basis_class_specific_params,
):
    """Test nan location in multi-epoch pynapple tsd."""
    kwargs = dict(
        conv_kwargs=dict(shift=shift, predictor_causality=predictor_causality)
    )
    # require a ws of at least nbasis funcs.
    if "OrthExp" in basis_cls.__name__:
        nbasis = 2
    # splines requires at least 1 basis more than the order of the spline.
    else:
        nbasis = 5

    bas = CombinedBasis().instantiate_basis(
        nbasis,
        basis_cls,
        basis_class_specific_params,
        window_size=window_size,
        **kwargs,
    )

    n_input = bas._n_input_dimensionality

    # concat input
    X = pynapple_concatenate_numpy([tsd[:, None]] * n_input, axis=1)

    # run convolutions
    # pass through transformer
    bas.set_input_shape(X)
    bas = basis.TransformerBasis(bas)
    res = bas.fit_transform(X)

    # check nans
    nan_index = np.sort(nan_index)
    times_nan_found = res[np.isnan(res.d[:, 0])].t
    assert len(times_nan_found) == len(nan_index)
    assert np.all(times_nan_found == np.array(nan_index))
    idx_nan = [np.where(res.t == k)[0][0] for k in nan_index]
    assert np.all(np.isnan(res.d[idx_nan]))


@pytest.mark.parametrize(
    "bas1, bas2, bas3",
    list(itertools.product(*[list_all_basis_classes()] * 3)),
)
@pytest.mark.parametrize(
    "operator1, operator2, compute_slice",
    [
        (
            "__add__",
            "__add__",
            lambda bas1, bas2, bas3: {
                "1": slice(0, bas1._n_basis_input_[0] * bas1.n_basis_funcs),
                "2": slice(
                    bas1._n_basis_input_[0] * bas1.n_basis_funcs,
                    bas1._n_basis_input_[0] * bas1.n_basis_funcs
                    + bas2._n_basis_input_[0] * bas2.n_basis_funcs,
                ),
                "3": slice(
                    bas1._n_basis_input_[0] * bas1.n_basis_funcs
                    + bas2._n_basis_input_[0] * bas2.n_basis_funcs,
                    bas1._n_basis_input_[0] * bas1.n_basis_funcs
                    + bas2._n_basis_input_[0] * bas2.n_basis_funcs
                    + bas3._n_basis_input_[0] * bas3.n_basis_funcs,
                ),
            },
        ),
        (
            "__add__",
            "__mul__",
            lambda bas1, bas2, bas3: {
                "1": slice(0, bas1._n_basis_input_[0] * bas1.n_basis_funcs),
                "(2 * 3)": slice(
                    bas1._n_basis_input_[0] * bas1.n_basis_funcs,
                    bas1._n_basis_input_[0] * bas1.n_basis_funcs
                    + bas2._n_basis_input_[0]
                    * bas2.n_basis_funcs
                    * bas3._n_basis_input_[0]
                    * bas3.n_basis_funcs,
                ),
            },
        ),
        (
            "__mul__",
            "__add__",
            lambda bas1, bas2, bas3: {
                # note that it doesn't respect algebra order but execute right to left (first add then multiplies)
                "(1 * (2 + 3))": slice(
                    0,
                    bas1._n_basis_input_[0]
                    * bas1.n_basis_funcs
                    * (
                        bas2._n_basis_input_[0] * bas2.n_basis_funcs
                        + bas3._n_basis_input_[0] * bas3.n_basis_funcs
                    ),
                ),
            },
        ),
        (
            "__mul__",
            "__mul__",
            lambda bas1, bas2, bas3: {
                "(1 * (2 * 3))": slice(
                    0,
                    bas1._n_basis_input_[0]
                    * bas1.n_basis_funcs
                    * bas2._n_basis_input_[0]
                    * bas2.n_basis_funcs
                    * bas3._n_basis_input_[0]
                    * bas3.n_basis_funcs,
                ),
            },
        ),
    ],
)
def test__get_splitter(
    bas1, bas2, bas3, operator1, operator2, compute_slice, basis_class_specific_params
):
    # skip nested
    if any(
        bas in (AdditiveBasis, MultiplicativeBasis, basis.TransformerBasis)
        for bas in [bas1, bas2, bas3]
    ):
        return
    # define the basis
    n_basis = [5, 6, 7]
    n_input_basis = [1, 2, 3]

    combine_basis = CombinedBasis()
    bas1_instance = combine_basis.instantiate_basis(
        n_basis[0], bas1, basis_class_specific_params, window_size=10, label="1"
    )
    bas1_instance.set_input_shape(
        *([n_input_basis[0]] * bas1_instance._n_input_dimensionality)
    )
    bas2_instance = combine_basis.instantiate_basis(
        n_basis[1], bas2, basis_class_specific_params, window_size=10, label="2"
    )
    bas2_instance.set_input_shape(
        *([n_input_basis[1]] * bas2_instance._n_input_dimensionality)
    )
    bas3_instance = combine_basis.instantiate_basis(
        n_basis[2], bas3, basis_class_specific_params, window_size=10, label="3"
    )
    bas3_instance.set_input_shape(
        *([n_input_basis[2]] * bas3_instance._n_input_dimensionality)
    )

    func1 = getattr(bas1_instance, operator1)
    func2 = getattr(bas2_instance, operator2)
    bas23 = func2(bas3_instance)
    bas123 = func1(bas23)
    inps = [np.zeros((1, n)) if n > 1 else np.zeros((1,)) for n in n_input_basis]
    bas123.set_input_shape(*inps)
    splitter_dict, _ = bas123._get_feature_slicing(split_by_input=False)
    exp_slices = compute_slice(bas1_instance, bas2_instance, bas3_instance)
    assert exp_slices == splitter_dict


@pytest.mark.parametrize(
    "bas1, bas2",
    list(itertools.product(*[list_all_basis_classes()] * 2)),
)
@pytest.mark.parametrize(
    "operator, n_input_basis_1, n_input_basis_2, compute_slice",
    [
        (
            "__add__",
            1,
            1,
            lambda bas1, bas2: {
                "1": slice(0, bas1._n_basis_input_[0] * bas1.n_basis_funcs),
                "2": slice(
                    bas1._n_basis_input_[0] * bas1.n_basis_funcs,
                    bas1._n_basis_input_[0] * bas1.n_basis_funcs
                    + bas2._n_basis_input_[0] * bas2.n_basis_funcs,
                ),
            },
        ),
        (
            "__mul__",
            1,
            1,
            lambda bas1, bas2: {
                "(1 * 2)": slice(
                    0,
                    bas1._n_basis_input_[0]
                    * bas1.n_basis_funcs
                    * bas2._n_basis_input_[0]
                    * bas2.n_basis_funcs,
                )
            },
        ),
        (
            "__add__",
            2,
            1,
            lambda bas1, bas2: {
                "1": {
                    "0": slice(0, bas1.n_basis_funcs),
                    "1": slice(bas1.n_basis_funcs, 2 * bas1.n_basis_funcs),
                },
                "2": slice(
                    2 * bas1.n_basis_funcs, 2 * bas1.n_basis_funcs + bas2.n_basis_funcs
                ),
            },
        ),
        (
            "__mul__",
            2,
            1,
            lambda bas1, bas2: {
                "(1 * 2)": slice(
                    0, bas1._n_basis_input_[0] * bas1.n_basis_funcs * bas2.n_basis_funcs
                )
            },
        ),
        (
            "__add__",
            1,
            2,
            lambda bas1, bas2: {
                "1": slice(0, bas1.n_basis_funcs),
                "2": {
                    "0": slice(
                        bas1.n_basis_funcs, bas1.n_basis_funcs + bas2.n_basis_funcs
                    ),
                    "1": slice(
                        bas1.n_basis_funcs + bas2.n_basis_funcs,
                        bas1.n_basis_funcs + 2 * bas2.n_basis_funcs,
                    ),
                },
            },
        ),
        (
            "__mul__",
            1,
            2,
            lambda bas1, bas2: {
                "(1 * 2)": slice(
                    0, bas2._n_basis_input_[0] * bas1.n_basis_funcs * bas2.n_basis_funcs
                )
            },
        ),
        (
            "__add__",
            2,
            2,
            lambda bas1, bas2: {
                "1": {
                    "0": slice(0, bas1.n_basis_funcs),
                    "1": slice(bas1.n_basis_funcs, 2 * bas1.n_basis_funcs),
                },
                "2": {
                    "0": slice(
                        2 * bas1.n_basis_funcs,
                        2 * bas1.n_basis_funcs + bas2.n_basis_funcs,
                    ),
                    "1": slice(
                        2 * bas1.n_basis_funcs + bas2.n_basis_funcs,
                        2 * bas1.n_basis_funcs + 2 * bas2.n_basis_funcs,
                    ),
                },
            },
        ),
        (
            "__mul__",
            2,
            2,
            lambda bas1, bas2: {
                "(1 * 2)": slice(0, 2 * bas1.n_basis_funcs * 2 * bas2.n_basis_funcs)
            },
        ),
    ],
)
def test__get_splitter_split_by_input(
    bas1,
    bas2,
    operator,
    n_input_basis_1,
    n_input_basis_2,
    compute_slice,
    basis_class_specific_params,
):
    # skip nested
    if any(
        bas in (AdditiveBasis, MultiplicativeBasis, basis.TransformerBasis)
        for bas in [bas1, bas2]
    ):
        return
    # define the basis
    n_basis = [5, 6]
    combine_basis = CombinedBasis()
    bas1_instance = combine_basis.instantiate_basis(
        n_basis[0], bas1, basis_class_specific_params, window_size=10, label="1"
    )
    bas1_instance.set_input_shape(
        *([n_input_basis_1] * bas1_instance._n_input_dimensionality)
    )

    bas2_instance = combine_basis.instantiate_basis(
        n_basis[1], bas2, basis_class_specific_params, window_size=10, label="2"
    )
    bas2_instance.set_input_shape(
        *([n_input_basis_2] * bas1_instance._n_input_dimensionality)
    )

    func1 = getattr(bas1_instance, operator)
    bas12 = func1(bas2_instance)

    inps = [
        np.zeros((1, n)) if n > 1 else np.zeros((1,))
        for n in (n_input_basis_1, n_input_basis_2)
    ]
    bas12.set_input_shape(*inps)
    splitter_dict, _ = bas12._get_feature_slicing()
    exp_slices = compute_slice(bas1_instance, bas2_instance)
    assert exp_slices == splitter_dict


@pytest.mark.parametrize(
    "bas1, bas2, bas3",
    list(itertools.product(*[list_all_basis_classes()] * 3)),
)
def test_duplicate_keys(bas1, bas2, bas3, basis_class_specific_params):
    # skip nested
    if any(
        bas in (AdditiveBasis, MultiplicativeBasis, basis.TransformerBasis)
        for bas in [bas1, bas2, bas3]
    ):
        return

    combine_basis = CombinedBasis()
    bas1_instance = combine_basis.instantiate_basis(
        5, bas1, basis_class_specific_params, window_size=10, label="label"
    )
    bas2_instance = combine_basis.instantiate_basis(
        5, bas2, basis_class_specific_params, window_size=10, label="label"
    )
    bas3_instance = combine_basis.instantiate_basis(
        5, bas3, basis_class_specific_params, window_size=10, label="label"
    )
    bas_obj = bas1_instance + bas2_instance + bas3_instance

    inps = [np.zeros((1,)) for n in range(3)]
    bas_obj.set_input_shape(*inps)
    slice_dict = bas_obj._get_feature_slicing()[0]
    assert tuple(slice_dict.keys()) == ("label", "label-1", "label-2")


@pytest.mark.parametrize(
    "bas1, bas2",
    list(itertools.product(*[list_all_basis_classes()] * 2)),
)
@pytest.mark.parametrize(
    "x, axis, expectation, exp_shapes",  # num output is 5*2 + 6*3 = 28
    [
        (np.ones((1, 28)), 1, does_not_raise(), [(1, 2, 5), (1, 3, 6)]),
        (np.ones((28,)), 0, does_not_raise(), [(2, 5), (3, 6)]),
        (np.ones((2, 2, 28)), 2, does_not_raise(), [(2, 2, 2, 5), (2, 2, 3, 6)]),
        (
            np.ones((2, 2, 27)),
            2,
            pytest.raises(
                ValueError, match=r"`x.shape\[axis\]` does not match the expected"
            ),
            [(2, 2, 2, 5), (2, 2, 3, 6)],
        ),
    ],
)
def test_split_feature_axis(
    bas1, bas2, x, axis, expectation, exp_shapes, basis_class_specific_params
):
    # skip nested
    if any(
        bas in (AdditiveBasis, MultiplicativeBasis, basis.TransformerBasis)
        for bas in [bas1, bas2]
    ):
        return
    # define the basis
    n_basis = [5, 6]
    combine_basis = CombinedBasis()
    bas1_instance = combine_basis.instantiate_basis(
        n_basis[0], bas1, basis_class_specific_params, window_size=10, label="1"
    )
    bas2_instance = combine_basis.instantiate_basis(
        n_basis[1], bas2, basis_class_specific_params, window_size=10, label="2"
    )

    bas = bas1_instance + bas2_instance
    bas.set_input_shape(np.zeros((1, 2)), np.zeros((1, 3)))
    with expectation:
        out = bas.split_by_feature(x, axis=axis)
        for i, itm in enumerate(out.items()):
            _, val = itm
            assert val.shape == exp_shapes[i]<|MERGE_RESOLUTION|>--- conflicted
+++ resolved
@@ -1970,8 +1970,6 @@
 
 class TestAdditiveBasis(CombinedBasis):
     cls = {"eval": AdditiveBasis, "conv": AdditiveBasis}
-<<<<<<< HEAD
-=======
 
     @pytest.mark.parametrize("basis_a", list_all_basis_classes())
     @pytest.mark.parametrize("basis_b", list_all_basis_classes())
@@ -1999,7 +1997,6 @@
         id_list = get_ids(add)
 
         assert tuple(id(o) for o in out) == tuple(id_list)
->>>>>>> 3333eb72
 
     @pytest.mark.parametrize("samples", [[[0], []], [[], [0]], [[0, 0], [0, 0]]])
     @pytest.mark.parametrize("base_cls", [basis.BSplineEval, basis.BSplineConv])
