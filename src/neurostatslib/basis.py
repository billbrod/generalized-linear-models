"""Bases classes."""

# required to get ArrayLike to render correctly, unnecessary as of python 3.10
from __future__ import annotations

import abc
from typing import Generator, Tuple

import numpy as np
import scipy.linalg
from numpy.typing import NDArray
from scipy.interpolate import splev

from neurostatslib.utils import row_wise_kron

__all__ = [
    "MSplineBasis",
    "RaisedCosineBasisLinear",
    "RaisedCosineBasisLog",
    "OrthExponentialBasis",
    "AdditiveBasis",
    "MultiplicativeBasis",
    "BSplineBasis"
]


def __dir__() -> list[str]:
    return __all__


class Basis(abc.ABC):
    """
    Abstract class for basis functions.

    Parameters
    ----------
    n_basis_funcs :
        Number of basis functions.

    Attributes
    ----------
    n_basis_funcs : int
        Number of basis functions.

    """

    def __init__(self, n_basis_funcs: int) -> None:
        self.n_basis_funcs = n_basis_funcs
        self._n_input_dimensionality = 0
        self._check_n_basis_min()

    @abc.abstractmethod
    def _evaluate(self, *xi: NDArray) -> NDArray:
        """
        Evaluate the basis set at the given samples x1,...,xn using the subclass-specific "_evaluate" method.

        Parameters
        ----------
        *xi: (number of samples, )
            The input samples xi[0],...,xi[n] .
        """
        pass

    @staticmethod
    def _get_samples(*n_samples: int) -> Generator[NDArray, ...]:
        """Get equi-spaced samples for all the input dimensions.

        This will be used to evaluate the basis on a grid of
        points derived by the samples.

        Parameters
        ----------
        n_samples[0],...,n_samples[n]
            The number of samples in each axis of the grid.

        Returns
        -------
        :
            A generator yielding numpy arrays of linspaces from 0 to 1 of sizes specified by `n_samples`.
        """
        return (np.linspace(0, 1, n_samples[k]) for k in range(len(n_samples)))

    def evaluate(self, *xi: NDArray) -> NDArray:
        """
        Evaluate the basis set at the given samples x[0],...,x[n] using the subclass-specific "_evaluate" method.

        Parameters
        ----------
        xi[0],...,xi[n] :
            The input samples, each  with shape (number of samples, ).

        Returns
        -------
        :
            The generated basis functions.

        Raises
        ------
        ValueError
            If the time point number is inconsistent between inputs or if the number of inputs doesn't match what
            the Basis object requires.
        """
        # checks on input and outputs
        self._check_samples_consistency(*xi)
        self._check_input_dimensionality(xi)

        eval_basis = self._evaluate(*xi)

        return eval_basis

    def evaluate_on_grid(self, *n_samples: int) -> Tuple[Tuple[NDArray], NDArray]:
        """Evaluate the basis set on a grid of equi-spaced sample points.

        The i-th axis of the grid will be sampled with n_samples[i] equi-spaced points.
        The method uses numpy.meshgrid with `indexing="ij"`, returning matrix indexing
        instead of the default cartesian indexing, see Notes.

        Parameters
        ----------
        n_samples[0],...,n_samples[n]
            The number of samples in each axis of the grid.

        Returns
        -------
        *Xs :
            A tuple of arrays containing the meshgrid values, one element for each of the n dimension of the grid,
            where n equals to the number of inputs.
            The size of Xs[i] is (n_samples[0], ... , n_samples[n]).
        Y :
            The basis function evaluated at the samples,
            shape (n_samples[0], ... , n_samples[n], number of basis).


        Raises
        ------
        ValueError
            If the time point number is inconsistent between inputs or if the number of inputs doesn't match what
            the Basis object requires.

        Notes
        -----
        Setting "indexing = 'ij'" returns a meshgrid with matrix indexing. In the N-D case with inputs of size
        $M_1,...,M_N$, outputs are of shape $(M_1, M_2, M_3, ....,M_N)$.
        This differs from the numpy.meshgrid default, which uses Cartesian indexing.
        For the same input, Cartesian indexing would return an output of shape $(M_2, M_1, M_3, ....,M_N)$.

        """
        self._check_input_dimensionality(n_samples)

        # get the samples
        sample_tuple = self._get_samples(*n_samples)
        Xs = np.meshgrid(*sample_tuple, indexing="ij")

        # call evaluate to evaluate the basis on a flat NDArray and reshape to match meshgrid output
        Y = self.evaluate(*tuple(grid_axis.flatten() for grid_axis in Xs)).reshape(
            (*n_samples, self.n_basis_funcs)
        )

        return *Xs, Y

    def _check_input_dimensionality(self, xi: Tuple) -> None:
        """
        Check that the number of inputs provided by the user matches the number of inputs required.

        Parameters
        ----------
        xi[0], ..., xi[n] :
            The input samples, shape (number of samples, ).

        Raises
        ------
        ValueError
            If the number of inputs doesn't match what the Basis object requires.
        """
        if len(xi) != self._n_input_dimensionality:
            raise ValueError(
                f"Input dimensionality mismatch. This basis evaluation requires {self._n_input_dimensionality} inputs, "
                f"{len(xi)} inputs provided instead."
            )

    @staticmethod
    def _check_samples_consistency(*xi: NDArray) -> None:
        """
        Check that each input provided to the Basis object has the same number of time points.

        Parameters
        ----------
        xi[0], ..., xi[n] :
            The input samples, shape (number of samples, ).

        Raises
        ------
        ValueError
            If the time point number is inconsistent between inputs.
        """
        sample_sizes = [sample.shape[0] for sample in xi]
        if any(elem != sample_sizes[0] for elem in sample_sizes):
            raise ValueError(
                "Sample size mismatch. Input elements have inconsistent sample sizes."
            )

    @abc.abstractmethod
    def _check_n_basis_min(self) -> None:
        """Check that the user required enough basis elements.

        Most of the basis work with at least 1 element, but some
        such as the RaisedCosineBasisLog requires a minimum of 2 basis to be well defined.

        Raises
        ------
        ValueError
            If an insufficient number of basis element is requested for the basis type
        """
        pass

    def __add__(self, other: Basis) -> AdditiveBasis:
        """
        Add two Basis objects together.

        Parameters
        ----------
        other
            The other Basis object to add.

        Returns
        -------
        : AdditiveBasis
            The resulting Basis object.
        """
        return AdditiveBasis(self, other)

    def __mul__(self, other: Basis) -> MultiplicativeBasis:
        """
        Multiply two Basis objects together.

        Parameters
        ----------
        other
            The other Basis object to multiply.

        Returns
        -------
        :
            The resulting Basis object.
        """
        return MultiplicativeBasis(self, other)

    def __pow__(self, exponent: int) -> MultiplicativeBasis:
        """Exponentiation of a Basis object.

        Define the power of a basis by repeatedly applying the method __multiply__.
        The exponent must be a positive integer.

        Parameters
        ----------
        exponent :
            Positive integer exponent

        Returns
        -------
        :
            The product of the basis with itself "exponent" times. Equivalent to self * self * ... * self.

        Raises
        ------
        TypeError
            If the provided exponent is not an integer.
        ValueError
            If the integer is zero or negative.
        """
        if not isinstance(exponent, int):
            raise TypeError("Exponent should be an integer!")

        if exponent <= 0:
            raise ValueError("Exponent should be a non-negative integer!")

        result = self
        for _ in range(exponent - 1):
            result = result * self
        return result


class AdditiveBasis(Basis):
    """
    Class representing the addition of two Basis objects.

    Parameters
    ----------
    basis1 :
        First basis object to add.
    basis2 :
        Second basis object to add.

    Attributes
    ----------
    n_basis_funcs : int
        Number of basis functions.


    """

    def __init__(self, basis1: Basis, basis2: Basis) -> None:
        self.n_basis_funcs = basis1.n_basis_funcs + basis2.n_basis_funcs
        super().__init__(self.n_basis_funcs)
        self._n_input_dimensionality = (
            basis1._n_input_dimensionality + basis2._n_input_dimensionality
        )
        self._basis1 = basis1
        self._basis2 = basis2
        return

    def _check_n_basis_min(self) -> None:
        pass

    def _evaluate(self, *xi: NDArray) -> NDArray:
        """
        Evaluate the basis at the input samples.

        Parameters
        ----------
        xi[0], ..., xi[n] : (number of samples, )
            Tuple of input samples.

        Returns
        -------
        :
            The basis function evaluated at the samples, shape (n_samples, n_basis_funcs)
        """
        return np.hstack(
            (
<<<<<<< HEAD
                self._basis1._evaluate(*xi[: self._basis1._n_input_samples]),
                self._basis2._evaluate(*xi[self._basis1._n_input_samples:]),
=======
                self._basis1._evaluate(*xi[: self._basis1._n_input_dimensionality]),
                self._basis2._evaluate(*xi[self._basis1._n_input_dimensionality :]),
>>>>>>> c77b6207
            )
        )


class MultiplicativeBasis(Basis):
    """
    Class representing the multiplication (external product) of two Basis objects.

    Parameters
    ----------
    basis1 :
        First basis object to multiply.
    basis2 :
        Second basis object to multiply.

    Attributes
    ----------
    n_basis_funcs : int
        Number of basis functions.

    """

    def __init__(self, basis1: Basis, basis2: Basis) -> None:
        self.n_basis_funcs = basis1.n_basis_funcs * basis2.n_basis_funcs
        super().__init__(self.n_basis_funcs)
        self._n_input_dimensionality = (
            basis1._n_input_dimensionality + basis2._n_input_dimensionality
        )
        self._basis1 = basis1
        self._basis2 = basis2
        return

    def _check_n_basis_min(self) -> None:
        pass

    def _evaluate(self, *xi: NDArray) -> NDArray:
        """
        Evaluate the basis at the input samples.

        Parameters
        ----------
        xi[0], ..., xi[n] : (number of samples, )
            Tuple of input samples.

        Returns
        -------
        :
            The basis function evaluated at the samples, shape (n_samples, n_basis_funcs)
        """
        return np.array(
            row_wise_kron(
<<<<<<< HEAD
                self._basis1._evaluate(*xi[: self._basis1._n_input_samples]),
                self._basis2._evaluate(*xi[self._basis1._n_input_samples:]),
                transpose=True,
=======
                self._basis1._evaluate(*xi[: self._basis1._n_input_dimensionality]),
                self._basis2._evaluate(*xi[self._basis1._n_input_dimensionality :]),
                transpose=False,
>>>>>>> c77b6207
            )
        )


class SplineBasis(Basis, abc.ABC):
    """
    SplineBasis class inherits from the Basis class and represents spline basis functions.

    Parameters
    ----------
    n_basis_funcs :
        Number of basis functions.
    order : optional
        Spline order.

    Attributes
    ----------
    order : int
        Spline order.

    """

    def __init__(self, n_basis_funcs: int, order: int = 2) -> None:
        self.order = order
        super().__init__(n_basis_funcs)
        self._n_input_dimensionality = 1
        if self.order < 1:
            raise ValueError("Spline order must be positive!")

    def _generate_knots(
            self,
            sample_pts: NDArray,
            perc_low: float = 0.0,
            perc_high: float = 1.0,
            is_cyclic: bool = False,
    ) -> NDArray:
        """
        Generate knot locations for spline basis functions.

        Parameters
        ----------
        sample_pts : (number of samples, )
            The sample points.
        perc_low
            The low percentile value, between [0,1).
        perc_high
            The high percentile value, between (0,1].
        is_cyclic : optional
            Whether the spline is cyclic.

        Returns
        -------
            The knot locations for the spline basis functions.

        Raises
        ------
        AssertionError
            If the percentiles or order values are not within the valid range.
        """
        # Determine number of interior knots.
        num_interior_knots = self.n_basis_funcs - self.order
        if is_cyclic:
            num_interior_knots += self.order - 1

        assert 0 <= perc_low <= 1, "Specify `perc_low` as a float between 0 and 1."
        assert 0 <= perc_high <= 1, "Specify `perc_high` as a float between 0 and 1."
        assert perc_low < perc_high, "perc_low must be less than perc_high."

        # clip to avoid numerical errors in case of percentile numerical precision close to 0 and 1
        # Spline basis have support on the semi-open [a, b)  interval, we add a small epsilon
        # to mx so that the so that basis_element(max(samples)) != 0
        mn = np.nanpercentile(sample_pts, np.clip(perc_low * 100, 0, 100))
        mx = np.nanpercentile(sample_pts, np.clip(perc_high * 100, 0, 100)) + 10 ** -8

        self.knot_locs = np.concatenate(
            (
                mn * np.ones(self.order - 1),
                np.linspace(mn, mx, num_interior_knots + 2),
                mx * np.ones(self.order - 1),
            )
        )
        return self.knot_locs

    @staticmethod
    def _check_samples_non_empty(sample_pts):
        if sample_pts.shape[0] == 0:
            raise ValueError(
                "Empty sample array provided. At least one sample is required for evaluation!"
            )


class MSplineBasis(SplineBasis):
    """M-spline 1-dimensional basis functions.

    Parameters
    ----------
    n_basis_funcs :
        Number of basis functions.
    order :
        Order of the splines used in basis functions. Must lie within [1,
        n_basis_funcs]. The m-splines have ``order-2`` continuous derivatives
        at each interior knot. The higher this number, the smoother the basis
        representation will be.


    References
    ----------
    .. [1] Ramsay, J. O. (1988). Monotone regression splines in action.
       Statistical science, 3(4), 425-441.

    """

    def __init__(self, n_basis_funcs: int, order: int = 2) -> None:
        super().__init__(n_basis_funcs, order)

    def _evaluate(self, sample_pts: NDArray) -> NDArray:
        """Generate basis functions with given spacing.

        Parameters
        ----------
        sample_pts :
            Spacing for basis functions, holding elements on the interval [min(sample_pts),
            max(sample_pts)], shape (number of samples, )

        Returns
        -------
        basis_funcs :
            Evaluated spline basis functions, shape (n_samples, n_basis_funcs).

        """
        # add knots if not passed
        self._generate_knots(sample_pts, perc_low=0.0, perc_high=1.0, is_cyclic=False)

        return np.stack(
            [
                mspline(sample_pts, self.order, i, self.knot_locs)
                for i in range(self.n_basis_funcs)
            ],
            axis=1,
        )

    def _check_n_basis_min(self) -> None:
        """Check that the user required enough basis elements.

        Check that MSplineBasis has at least as many basis as the order of the spline.

        Raises
        ------
        ValueError
            If an insufficient number of basis element is requested for the basis type
        """
        if self.n_basis_funcs < self.order:
            raise ValueError(
                f"{self.__class__.__name__} `order` parameter cannot be larger "
                "than `n_basis_funcs` parameter."
            )



class RaisedCosineBasis(Basis, abc.ABC):
    def __init__(self, n_basis_funcs: int) -> None:
        super().__init__(n_basis_funcs)
        self._n_input_dimensionality = 1

    @abc.abstractmethod
    def _transform_samples(self, sample_pts: NDArray) -> NDArray:
        """
        Abstract method for transforming sample points.

        Parameters
        ----------
        sample_pts :
           The sample points to be transformed, shape (number of samples, ).
        """
        pass

    def _evaluate(self, sample_pts: NDArray) -> NDArray:
        """Generate basis functions with given samples.

        Parameters
        ----------
        sample_pts : (number of samples,)
            Spacing for basis functions, holding elements on interval [0,
            1). A good default is
            ``nsl.sample_points.raised_cosine_log`` for log spacing (as used in
            [2]_) or ``nsl.sample_points.raised_cosine_linear`` for linear
            spacing.

        Returns
        -------
        basis_funcs :
            Raised cosine basis functions, shape (n_samples, n_basis_funcs).

        Raises
        ------
        ValueError
            If the sample provided do not lie in [0,1].
        """
<<<<<<< HEAD
        if any(sample_pts < -np.finfo(sample_pts.dtype).resolution) or any(
                sample_pts > 1 + np.finfo(sample_pts.dtype).resolution
        ):
=======
        if any(sample_pts < 0) or any(sample_pts > 1):
>>>>>>> c77b6207
            raise ValueError("Sample points for RaisedCosine basis must lie in [0,1]!")

        # transform to the proper domain
        transform_sample_pts = self._transform_samples(sample_pts)

        shifted_sample_pts = (
<<<<<<< HEAD
                transform_sample_pts[None, :]
                - (np.pi * np.arange(self.n_basis_funcs))[:, None]
=======
            transform_sample_pts[:, None]
            - (np.pi * np.arange(self.n_basis_funcs))[None, :]
>>>>>>> c77b6207
        )
        basis_funcs = 0.5 * (np.cos(np.clip(shifted_sample_pts, -np.pi, np.pi)) + 1)

        return basis_funcs


class RaisedCosineBasisLinear(RaisedCosineBasis):
    """Linearly-spaced raised cosine basis functions used by Pillow et al. [2]_.

    These are "cosine bumps" that uniformly tile the space.

    Parameters
    ----------
    n_basis_funcs
        Number of basis functions.

    References
    ----------
    .. [2] Pillow, J. W., Paninski, L., Uzzel, V. J., Simoncelli, E. P., & J.,
       C. E. (2005). Prediction and decoding of retinal ganglion cell responses
       with a probabilistic spiking model. Journal of Neuroscience, 25(47),
       11003–11013. http://dx.doi.org/10.1523/jneurosci.3305-05.2005

    """

    def __init__(self, n_basis_funcs: int) -> None:
        super().__init__(n_basis_funcs)

    def _transform_samples(self, sample_pts: NDArray) -> NDArray:
        """
        Linearly map the samples from [0,1] to the the [0, (n_basis_funcs - 1) * pi].

        Parameters
        ----------
        sample_pts :
            The sample points used for evaluating the splines, shape (number of samples, )

        Returns
        -------
        :
            A transformed version of the sample points that matches the Raised Cosine basis domain,
            shape (number of samples, ).
        """
        return sample_pts * np.pi * (self.n_basis_funcs - 1)

    def _check_n_basis_min(self) -> None:
        """Check that the user required enough basis elements.

        Check that the number of basis is at least 1.

        Raises
        ------
        ValueError
            If an insufficient number of basis element is requested for the basis type
        """
        if self.n_basis_funcs < 1:
            raise ValueError(
                f"Object class {self.__class__.__name__} requires >= 1 basis elements. "
                f"{self.n_basis_funcs} basis elements specified instead"
            )


class RaisedCosineBasisLog(RaisedCosineBasis):
    """Log-spaced raised cosine basis functions used by Pillow et al. [2]_.

    These are "cosine bumps" that uniformly tile the space.

    Parameters
    ----------
    n_basis_funcs
        Number of basis functions.

    References
    ----------
    .. [2] Pillow, J. W., Paninski, L., Uzzel, V. J., Simoncelli, E. P., & J.,
       C. E. (2005). Prediction and decoding of retinal ganglion cell responses
       with a probabilistic spiking model. Journal of Neuroscience, 25(47),
       11003–11013. http://dx.doi.org/10.1523/jneurosci.3305-05.2005

    """

    def __init__(self, n_basis_funcs: int) -> None:
        super().__init__(n_basis_funcs)

    def _transform_samples(self, sample_pts: NDArray) -> NDArray:
        """Map the sample domain to log-space.

        Map the equi-spaced samples from [0,1] to log equi-spaced samples [0, (n_basis_funcs - 1) * pi].

        Parameters
        ----------
        sample_pts :
            The sample points used for evaluating the splines, shape (number of samples, ).

        Returns
        -------
        :
            A transformed version of the sample points that matches the Raised Cosine basis domain,
            shape (n_sample_points, ).
        """
        return (
                np.power(
                    10,
                    -(np.log10((self.n_basis_funcs - 1) * np.pi) + 1) * sample_pts
                    + np.log10((self.n_basis_funcs - 1) * np.pi),
                )
                - 0.1
        )

    def _check_n_basis_min(self) -> None:
        """Check that the user required enough basis elements.

        Checks that the number of basis is at least 2.

        Raises
        ------
        ValueError
            If an insufficient number of basis element is requested for the basis type
        """
        if self.n_basis_funcs < 2:
            raise ValueError(
                f"Object class {self.__class__.__name__} requires >= 2 basis elements. "
                f"{self.n_basis_funcs} basis elements specified instead"
            )



class OrthExponentialBasis(Basis):
    """Set of 1D basis decaying exponential functions numerically orthogonalized.

    Parameters
    ----------
    n_basis_funcs
            Number of basis functions.
    decay_rates :
            Decay rates of the exponentials, shape (n_basis_funcs,).
    """

    def __init__(self, n_basis_funcs: int, decay_rates: NDArray[np.floating]):
        super().__init__(n_basis_funcs=n_basis_funcs)
        self._decay_rates = np.asarray(decay_rates)
        if self._decay_rates.shape[0] != n_basis_funcs:
            raise ValueError(
                f"The number of basis functions must match the number of decay rates provided. "
                f"Number of basis functions provided: {n_basis_funcs}, "
                f"Number of decay rates provided: {self._decay_rates.shape[0]}"
            )

        self._check_rates()
        self._n_input_dimensionality = 1

    def _check_n_basis_min(self) -> None:
        """Check that the user required enough basis elements.

        Checks that the number of basis is at least 1.

        Raises
        ------
        ValueError
            If an insufficient number of basis element is requested for the basis type
        """
        if self.n_basis_funcs < 1:
            raise ValueError(
                f"Object class {self.__class__.__name__} requires >= 1 basis elements. "
                f"{self.n_basis_funcs} basis elements specified instead"
            )

    def _check_rates(self):
        """
        Check if the decay rates list has duplicate entries.

        Raises
        ------
        ValueError
            If two or more decay rates are repeated, which would result in a linearly
            dependent set of functions for the basis.
        """
        if len(set(self._decay_rates)) != len(self._decay_rates):
            raise ValueError(
                "Two or more rate are repeated! Repeating rate will result in a "
                "linearly dependent set of function for the basis."
            )

    def _check_sample_range(self, sample_pts: NDArray):
        """
        Check if the sample points are all positive.

        Parameters
        ----------
        sample_pts
            Sample points to check.

        Raises
        ------
        ValueError
            If any of the sample points are negative, as OrthExponentialBasis requires
            positive samples.
        """
        if any(sample_pts < 0):
            raise ValueError(
                "OrthExponentialBasis requires positive samples. Negative values provided instead!"
            )

    def _check_sample_size(self, *sample_pts: NDArray):
        """Check that the sample size is greater than the number of basis.

        This is necessary for the orthogonalization procedure,
        that otherwise will return (sample_size, ) basis elements instead of the expected number.

        Parameters
        ----------
        sample_pts
            Spacing for basis functions, holding elements on the interval [0, inf).

        Raises
        ------
        ValueError
            If the number of basis element is less than the number of samples.
        """
        if sample_pts[0].size < self.n_basis_funcs:
            raise ValueError(
                "OrthExponentialBasis requires at least as many samples as basis functions!\n"
                f"Class instantiated with {self.n_basis_funcs} basis functions "
                f"but only {sample_pts[0].size} samples provided!"
            )

    def _evaluate(self, sample_pts: NDArray) -> NDArray:
        """Generate basis functions with given spacing.

        Parameters
        ----------
        sample_pts
            Spacing for basis functions, holding elements on the interval [0, inf), shape (n_pts,).

        Returns
        -------
        basis_funcs
            Evaluated exponentially decaying basis functions,
            numerically orthogonalized, shape (number of basis, number of samples).
        """
        self._check_sample_range(sample_pts)
        self._check_sample_size(sample_pts)
        # because of how scipy.linalg.orth works, have to create a matrix of
        # shape (n_pts, n_basis_funcs) and then transpose, rather than
        # directly computing orth on the matrix of shape (n_basis_funcs,
        # n_pts)
        return scipy.linalg.orth(
            np.stack([np.exp(-lam * sample_pts) for lam in self._decay_rates], axis=1)
        )


def mspline(x: NDArray, k: int, i: int, T: NDArray):
    """Compute M-spline basis function.

    Parameters
    ----------
    x
        Spacing for basis functions, shape (n_sample_points, ).
    k
        Order of the spline basis.
    i
        Number of the spline basis.
    T
        knot locations. should lie in interval [0, 1], shape (k + n_basis_funcs,).

    Returns
    -------
    spline
        M-spline basis function, shape (n_sample_points, ).
    """
    # Boundary conditions.
    if (T[i + k] - T[i]) < 1e-6:
        return np.zeros_like(x)

    # Special base case of first-order spline basis.
    elif k == 1:
        v = np.zeros_like(x)
        v[(x >= T[i]) & (x < T[i + 1])] = 1 / (T[i + 1] - T[i])
        return v

    # General case, defined recursively
    else:
        return (
                k
                * (
                        (x - T[i]) * mspline(x, k - 1, i, T)
                        + (T[i + k] - x) * mspline(x, k - 1, i + 1, T)
                )
                / ((k - 1) * (T[i + k] - T[i]))
        )


class BSplineBasis(SplineBasis):
    """
    B-spline 1-dimensional basis functions.

    Parameters
    ----------
    n_basis_funcs : int
        Number of basis functions.
    order : int, optional
        Order of the splines used in basis functions. Must lie within [1, n_basis_funcs].
        The B-splines have (order-2) continuous derivatives at each interior knot.
        The higher this number, the smoother the basis representation will be.

    Attributes
    ----------
    order :
        Spline order.
    _n_input_samples :
        Number of input samples.

    Methods
    -------
    _evaluate(x_tuple)
       Evaluate the basis function at the samples x_tuple[0]. x_tuple must be of length 1 in order to pass the checks
       of super().evaluate

    References
    ----------
    ..[2] Prautzsch, H., Boehm, W., Paluszny, M. (2002). B-spline representation. In: Bézier and B-Spline Techniques.
    Mathematics and Visualization. Springer, Berlin, Heidelberg. https://doi.org/10.1007/978-3-662-04919-8_5

    """

    def __init__(self, n_basis_funcs: int, order: int = 2):
        super().__init__(n_basis_funcs, order=order)

    def _evaluate(self, sample_pts: NDArray) -> NDArray:
        """
        Evaluate the B-spline basis functions with given sample points.

        Parameters
        ----------
        sample_pts :
            The sample points at which the B-spline is evaluated.

        Returns
        -------
        NDArray
            The basis function evaluated at the samples (Time points x number of basis)

        Raises
        ------
        AssertionError
            If the sample points are not within the B-spline knots range unless `outer_ok=True`.

        Notes
        -----
        This method evaluates the B-spline basis functions at the given sample points. It requires the knots to be defined
        through the `_generate_knots` method.

        The evaluation is performed by looping over each element and using `splev` from SciPy to compute the basis values.
        """
        super()._check_samples_non_empty(sample_pts)

        # add knots
        self._generate_knots(sample_pts, 0.0, 1.0)

        basis_eval = bspline(sample_pts, self.knot_locs, order=self.order, der=0, outer_ok=False)

        return basis_eval

    def _check_n_basis_min(self) -> None:
        """Check that the user required enough basis elements.

        Check that BSplineBasis has at least as many basis as the order of the spline.

        Raises
        ------
        ValueError
            If an insufficient number of basis element is requested for the basis type
        """
        if self.n_basis_funcs < self.order:
            raise ValueError(
                f"{self.__class__.__name__} `order` parameter cannot be larger "
                "than `n_basis_funcs` parameter."
            )


class CyclicBSplineBasis(SplineBasis):
    """
    B-spline 1-dimensional basis functions for cyclic splines.

    Parameters
    ----------
    n_basis_funcs : int
        Number of basis functions.
    order : int, optional
        Order of the splines used in basis functions. Must lie within [1, n_basis_funcs].
        The B-splines have (order-2) continuous derivatives at each interior knot.
        The higher this number, the smoother the basis representation will be.

    Attributes
    ----------
    n_basis_funcs : int
        Number of basis functions.
    order : int
        Order of the splines used in basis functions.

    Methods
    -------
    _evaluate(sample_pts, der)
        Evaluate the B-spline basis functions with given sample points.
    """

    def __init__(self, n_basis_funcs: int, order: int = 2):
        super().__init__(n_basis_funcs, order=order)
        if self.order < 2:
            raise ValueError(f"Order >= 2 required for cyclic B-spline, "
                             f"order {self.order} specified instead!")

    def _evaluate(self, sample_pts: NDArray) -> NDArray:
        """
        Evaluate the B-spline basis functions with given sample points.

        Parameters
        ----------
        sample_pts :
            The sample points at which the B-spline is evaluated. Must be a tuple of length 1.

        Returns
        -------
        NDArray
            The basis function evaluated at the samples (Time points x number of basis)

        Raises
        ------
        AssertionError
            If the sample points are not within the B-spline knots range unless `outer_ok=True`.

        Notes
        -----
        This method evaluates the B-spline basis functions at the given sample points. It requires the knots to be defined
        through the `_generate_knots` method.

        The evaluation is performed by looping over each element and using `splev` from SciPy to compute the basis values.
        """
        super()._check_samples_non_empty(sample_pts)

        self._generate_knots(sample_pts, 0.0, 1.0, is_cyclic=True)

        # for cyclic, do not repeat knots
        self.knot_locs = np.unique(self.knot_locs)

        knots_orig = self.knot_locs.copy()

        nk = knots_orig.shape[0]

        # make sure knots are sorted
        knots_orig.sort()

        # extend knots
        xc = knots_orig[nk - 2 * self.order + 1]
        knots = np.hstack(
            (
                self.knot_locs[0]
                - self.knot_locs[-1]
                + self.knot_locs[nk - self.order: nk - 1],
                self.knot_locs,
            )
        )
        ind = sample_pts > xc

        # temporarily set the extended knots as attribute
        self.knot_locs = knots

        basis_eval = bspline(sample_pts, self.knot_locs, order=self.order, der=0, outer_ok=True)
        sample_pts[ind] = sample_pts[ind] - knots.max() + knots_orig[0]

        if np.sum(ind):
            basis_eval[:, ind] = basis_eval[:, ind] + bspline(sample_pts[ind], self.knot_locs, order=self.order,
                                                              outer_ok=True, der=0)
        # restore points
        sample_pts[ind] = sample_pts[ind] + knots.max() - knots_orig[0]
        # restore the original knots
        self.knot_locs = knots_orig

        return basis_eval

    def _check_n_basis_min(self) -> None:
        """Check that the user required enough basis elements.

        Check that Cuclic-BSplineBasis has at least as many basis as the order of the spline +2
        and at least 2*order - 2 basis.

        Raises
        ------
        ValueError
            If an insufficient number of basis element is requested for the basis type
        """
        if self.n_basis_funcs < max(self.order * 2 - 2, self.order + 2):
            raise ValueError(
                f"Insufficient basis elements for {self.__class__.__name__} instantiation."
            )


def bspline(sample_pts: NDArray, knots: NDArray, order: int = 4, der: int = 0, outer_ok: bool = False):
    """
    Calculate and return the evaluation of B-spline basis.

    This function evaluates B-spline basis for given sample points. It checks for
    out of range points and optionally handles them. It also handles the NaNs if present.

    Parameters
    ----------
    sample_pts :
        An array containing sample points for which B-spline basis needs to be evaluated.
    knots :
        An array containing knots for the B-spline basis. The knots are sorted in ascending order.
    order :
        The order of the B-spline basis. Default is 4.
    der :
        The derivative of the B-spline basis to be evaluated. Default is 0.
    outer_ok :
        If True, allows for evaluation at points outside the range of knots.
        Default is False, in which case an assertion error is raised when
        points outside the knots range are encountered.

    Returns
    -------
    basis_eval :
        An array containing the evaluation of B-spline basis for the given sample points.

    Raises
    ------
    AssertionError
        If `outer_ok` is False and the sample points lie outside the B-spline knots range.

    Notes
    -----
    The function uses splev function from scipy.interpolate library for the basis evaluation.
    """
    knots.sort()
    nk = knots.shape[0]

    # check for out of range points (in cyclic b-spline need_outer must be set to False)
    need_outer = any(sample_pts < knots[order - 1]) or any(
        sample_pts > knots[nk - order]
    )
    assert (
               not need_outer
           ) | outer_ok, 'sample points must lie within the B-spline knots range unless "outer_ok==True".'

    # select knots that are within the knots range (this takes care of eventual NaNs)
    in_sample = (sample_pts >= knots[0]) & (sample_pts <= knots[-1])

    if need_outer:
        reps = order - 1
        knots = np.hstack(
            (np.ones(reps) * knots[0], knots, np.ones(reps) * knots[-1])
        )
        nk = knots.shape[0]
    else:
        reps = 0

    # number of basis elements
    n_basis = nk - order

    # initialize the basis element container
    basis_eval = np.zeros((n_basis - 2 * reps, sample_pts.shape[0]))

    # loop one element at the time and evaluate the basis using splev
    id_basis = np.eye(n_basis, nk, dtype=np.int8)
    for i in range(reps, len(knots) - order - reps):
        basis_eval[i - reps, in_sample] = splev(
            sample_pts[in_sample], (knots, id_basis[i], order - 1), der=der
        )

    return basis_eval<|MERGE_RESOLUTION|>--- conflicted
+++ resolved
@@ -93,12 +93,6 @@
         -------
         :
             The generated basis functions.
-
-        Raises
-        ------
-        ValueError
-            If the time point number is inconsistent between inputs or if the number of inputs doesn't match what
-            the Basis object requires.
         """
         # checks on input and outputs
         self._check_samples_consistency(*xi)
@@ -328,13 +322,8 @@
         """
         return np.hstack(
             (
-<<<<<<< HEAD
-                self._basis1._evaluate(*xi[: self._basis1._n_input_samples]),
-                self._basis2._evaluate(*xi[self._basis1._n_input_samples:]),
-=======
                 self._basis1._evaluate(*xi[: self._basis1._n_input_dimensionality]),
                 self._basis2._evaluate(*xi[self._basis1._n_input_dimensionality :]),
->>>>>>> c77b6207
             )
         )
 
@@ -386,15 +375,9 @@
         """
         return np.array(
             row_wise_kron(
-<<<<<<< HEAD
-                self._basis1._evaluate(*xi[: self._basis1._n_input_samples]),
-                self._basis2._evaluate(*xi[self._basis1._n_input_samples:]),
-                transpose=True,
-=======
                 self._basis1._evaluate(*xi[: self._basis1._n_input_dimensionality]),
                 self._basis2._evaluate(*xi[self._basis1._n_input_dimensionality :]),
                 transpose=False,
->>>>>>> c77b6207
             )
         )
 
@@ -553,7 +536,6 @@
             )
 
 
-
 class RaisedCosineBasis(Basis, abc.ABC):
     def __init__(self, n_basis_funcs: int) -> None:
         super().__init__(n_basis_funcs)
@@ -593,26 +575,15 @@
         ValueError
             If the sample provided do not lie in [0,1].
         """
-<<<<<<< HEAD
-        if any(sample_pts < -np.finfo(sample_pts.dtype).resolution) or any(
-                sample_pts > 1 + np.finfo(sample_pts.dtype).resolution
-        ):
-=======
         if any(sample_pts < 0) or any(sample_pts > 1):
->>>>>>> c77b6207
             raise ValueError("Sample points for RaisedCosine basis must lie in [0,1]!")
 
         # transform to the proper domain
         transform_sample_pts = self._transform_samples(sample_pts)
 
         shifted_sample_pts = (
-<<<<<<< HEAD
-                transform_sample_pts[None, :]
-                - (np.pi * np.arange(self.n_basis_funcs))[:, None]
-=======
             transform_sample_pts[:, None]
             - (np.pi * np.arange(self.n_basis_funcs))[None, :]
->>>>>>> c77b6207
         )
         basis_funcs = 0.5 * (np.cos(np.clip(shifted_sample_pts, -np.pi, np.pi)) + 1)
 
@@ -714,12 +685,12 @@
             shape (n_sample_points, ).
         """
         return (
-                np.power(
-                    10,
-                    -(np.log10((self.n_basis_funcs - 1) * np.pi) + 1) * sample_pts
-                    + np.log10((self.n_basis_funcs - 1) * np.pi),
-                )
-                - 0.1
+            np.power(
+                10,
+                -(np.log10((self.n_basis_funcs - 1) * np.pi) + 1) * sample_pts
+                + np.log10((self.n_basis_funcs - 1) * np.pi),
+            )
+            - 0.1
         )
 
     def _check_n_basis_min(self) -> None:
@@ -737,7 +708,6 @@
                 f"Object class {self.__class__.__name__} requires >= 2 basis elements. "
                 f"{self.n_basis_funcs} basis elements specified instead"
             )
-
 
 
 class OrthExponentialBasis(Basis):
@@ -896,12 +866,12 @@
     # General case, defined recursively
     else:
         return (
-                k
-                * (
-                        (x - T[i]) * mspline(x, k - 1, i, T)
-                        + (T[i + k] - x) * mspline(x, k - 1, i + 1, T)
-                )
-                / ((k - 1) * (T[i + k] - T[i]))
+            k
+            * (
+                (x - T[i]) * mspline(x, k - 1, i, T)
+                + (T[i + k] - x) * mspline(x, k - 1, i + 1, T)
+            )
+            / ((k - 1) * (T[i + k] - T[i]))
         )
 
 
