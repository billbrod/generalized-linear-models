from __future__ import annotations

import copy
<<<<<<< HEAD
from functools import wraps
=======
>>>>>>> 3d91df13
from typing import TYPE_CHECKING, Generator

import numpy as np

from ..typing import FeatureMatrix

if TYPE_CHECKING:
    from ._basis import Basis


def transformer_chaining(func):
    @wraps(func)
    def wrapper(self, *args, **kwargs):
        # Call the wrapped function and capture its return value
        result = func(*args, **kwargs)

        # If the method returns the inner `self`, replace it with the outer `self` (no deepcopy here).
        return self if result is self._basis else result

    return wrapper


class TransformerBasis:
    """Basis as ``scikit-learn`` transformers.

    This class abstracts the underlying basis function details, offering methods
    similar to scikit-learn's transformers but specifically designed for basis
    transformations. It supports fitting to data (calculating any necessary parameters
    of the basis functions), transforming data (applying the basis functions to
    data), and both fitting and transforming in one step.

    ``TransformerBasis``, unlike ``Basis``, is compatible with scikit-learn pipelining and
    model selection, enabling the cross-validation of the basis type and parameters,
    for example ``n_basis_funcs``. See the example section below.

    Parameters
    ----------
    basis :
        A concrete subclass of ``Basis``.

    Examples
    --------
    >>> from nemos.basis import BSplineEval
    >>> from nemos.basis import TransformerBasis
    >>> from nemos.glm import GLM
    >>> from sklearn.pipeline import Pipeline
    >>> from sklearn.model_selection import GridSearchCV
    >>> import numpy as np
    >>> np.random.seed(123)

    >>> # Generate data
    >>> num_samples, num_features = 10000, 1
    >>> x = np.random.normal(size=(num_samples, ))  # raw time series
    >>> basis = BSplineEval(10)
    >>> features = basis.compute_features(x)  # basis transformed time series
    >>> weights = np.random.normal(size=basis.n_basis_funcs)  # true weights
    >>> y = np.random.poisson(np.exp(features.dot(weights)))  # spike counts

    >>> # transformer can be used in pipelines
    >>> transformer = TransformerBasis(basis)
    >>> pipeline = Pipeline([ ("compute_features", transformer), ("glm", GLM()),])
    >>> pipeline = pipeline.fit(x[:, None], y)  # x need to be 2D for sklearn transformer API
    >>> out = pipeline.predict(np.arange(10)[:, None]) # predict rate from new datas
    >>> # TransformerBasis parameter can be cross-validated.
    >>> # 5-fold cross-validate the number of basis
    >>> param_grid = dict(compute_features__n_basis_funcs=[4, 10])
    >>> grid_cv = GridSearchCV(pipeline, param_grid, cv=5)
    >>> grid_cv = grid_cv.fit(x[:, None], y)
    >>> print("Cross-validated number of basis:", grid_cv.best_params_)
    Cross-validated number of basis: {'compute_features__n_basis_funcs': 10}
    """

    _chainable_methods = (
        "set_kernel",
        "set_input_shape",
        "_set_input_independent_states",
        "setup_basis",
    )

    def __init__(self, basis: Basis):
        self._basis = copy.deepcopy(basis)
        self._wrapped_methods = {}  # Cache for wrapped methods

    @staticmethod
    def _check_initialized(basis):
        if basis._n_basis_input_ is None:
            raise RuntimeError(
                "Cannot apply TransformerBasis: the provided basis has no defined input shape. "
                "Please call `set_input_shape` before calling `fit`, `transform`, or "
                "`fit_transform`."
            )

    @property
    def basis(self):
        return self._basis

    @basis.setter
    def basis(self, basis):
        self._basis = basis

    def _unpack_inputs(self, X: FeatureMatrix) -> Generator:
        """Unpack inputs.

        Unpack horizontally stacked inputs using slicing. This works gracefully with ``pynapple``,
        returning a list of Tsd objects.

        Parameters
        ----------
        X:
            The inputs horizontally stacked.

        Returns
        -------
        :
            A list of each individual input.

        """
        n_samples = X.shape[0]
        out = (
            np.reshape(X[:, cc : cc + n_input], (n_samples, *bas._input_shape_))
            for i, (bas, n_input) in enumerate(
                zip(self._iterate_over_components(), self._n_basis_input_)
            )
            for cc in [sum(self._n_basis_input_[:i])]
        )
        return out

    def fit(self, X: FeatureMatrix, y=None):
        """
        Compute the convolutional kernels.

        Checks the input structure and, if any of the 1D basis in self._basis is in "conv" mode,
        it computes the convolutional kernels.

        Note that the input must be 2-dimensional, and the number of column must match the number of inputs
        that the basis expect. The number of input can be reset by calling the ``set_input_shape`` method.

        Parameters
        ----------
        X :
            The data to fit the basis functions to, shape (num_samples, num_input).
        y : ignored
            Not used, present for API consistency by convention.

        Returns
        -------
        self :
            The transformer object.

        Raises
        ------
        ValueError:
            If the number of columns in X do not match the number of inputs that the basis expects.

        Examples
        --------
        >>> import numpy as np
        >>> from nemos.basis import MSplineEval, TransformerBasis

        >>> # Example input
        >>> X = np.random.normal(size=(100, 2))

        >>> # Define and fit tranformation basis
        >>> basis = MSplineEval(10).set_input_shape(2)
        >>> transformer = TransformerBasis(basis)
        >>> transformer_fitted = transformer.fit(X)
        """
        self._check_initialized(self._basis)
        self._check_input(X, y)
        self._basis.setup_basis(*self._unpack_inputs(X))
        return self

    def transform(self, X: FeatureMatrix, y=None) -> FeatureMatrix:
        """
        Transform the data using the fitted basis functions.

        Parameters
        ----------
        X :
            The data to transform using the basis functions, shape (num_samples, num_input).
        y :
            Not used, present for API consistency by convention.

        Returns
        -------
        :
            The data transformed by the basis functions.

        Examples
        --------
        >>> import numpy as np
        >>> from nemos.basis import MSplineConv, TransformerBasis

        >>> # Example input
        >>> X = np.random.normal(size=(10000, 2))

        >>> basis = MSplineConv(10, window_size=200).set_input_shape(2)
        >>> transformer = TransformerBasis(basis)
        >>> # Before calling `fit` the convolution kernel is not set
        >>> transformer.kernel_

        >>> transformer_fitted = transformer.fit(X)
        >>> # Now the convolution kernel is initialized and has shape (window_size, n_basis_funcs)
        >>> transformer_fitted.kernel_.shape
        (200, 10)

        >>> # Transform basis
        >>> feature_transformed = transformer.transform(X)
        """
        self._check_initialized(self._basis)
        # transpose does not work with pynapple
        # can't use func(*X.T) to unwrap
        return self._basis._compute_features(*self._unpack_inputs(X))

    def fit_transform(self, X: FeatureMatrix, y=None) -> FeatureMatrix:
        """
        Compute the kernels and the features.

        This method is a convenience that combines fit and transform into
        one step.

        Parameters
        ----------
        X :
            The data to fit the basis functions to and then transform.
        y :
            Not used, present for API consistency by convention.

        Returns
        -------
        array-like
            The data transformed by the basis functions, after fitting the basis
            functions to the data.

        Examples
        --------
        >>> import numpy as np
        >>> from nemos.basis import MSplineEval, TransformerBasis

        >>> # Example input
        >>> X = np.random.normal(size=(100, 1))

        >>> # Define tranformation basis
        >>> basis = MSplineEval(10).set_input_shape(1)
        >>> transformer = TransformerBasis(basis)

        >>> # Fit and transform basis
        >>> feature_transformed = transformer.fit_transform(X)
        """
        self.fit(X, y=y)
        return self.transform(X)

    def __getstate__(self):
        """
        Explicitly define how to pickle TransformerBasis object.

        See https://docs.python.org/3/library/pickle.html#object.__getstate__
        and https://docs.python.org/3/library/pickle.html#pickle-state
        """
        # this is the only state needed at initalization
        # returning the cached wrapped methods would create
        # a circular binding of the state to self (i.e. infinite recursion when
        # unpickling).
        return {"_basis": self._basis}

    def __setstate__(self, state):
        """
        Define how to populate the object's state when unpickling.

        Note that during unpickling a new object is created without calling __init__.
        Needed to avoid infinite recursion in __getattr__ when unpickling.

        See https://docs.python.org/3/library/pickle.html#object.__setstate__
        and https://docs.python.org/3/library/pickle.html#pickle-state
        """
        self._basis = state["_basis"]
        self._wrapped_methods = {}  # Reinitialize the cache

    def __getattr__(self, name: str):
        """
        Enable easy access to attributes of the underlying Basis object.

        This method chaces all chainable methods (methods returning self) in a dicitonary.
        These mehtods are created the first time they are accessed by decorating the `self._basis.name`
        and cached for future use.

        Examples
        --------
        >>> from nemos import basis
        >>> bas = basis.RaisedCosineLinearEval(5)
        >>> trans_bas = basis.TransformerBasis(bas)
        >>> bas.n_basis_funcs
        5
        >>> trans_bas.n_basis_funcs
        5
        """
        # Check if the method has already been wrapped
        if name in self._wrapped_methods:
            return self._wrapped_methods[name]

        # Get the original attribute from the basis
        attr = getattr(self._basis, name)

        # If the attribute is a callable method, wrap it dynamically
        if name in self._chainable_methods:
            wrapped = transformer_chaining(attr).__get__(self)
            self._wrapped_methods[name] = wrapped  # Cache the wrapped method
            return wrapped

        # For non-callable attributes, return them directly
        return attr

    def __setattr__(self, name: str, value) -> None:
        r"""
        Allow setting _basis or the attributes of _basis with a convenient dot assignment syntax.

        Setting any other attribute is not allowed.

        Returns
        -------
        None

        Raises
        ------
        ValueError
            If the attribute being set is not ``_basis`` or an attribute of ``_basis``.

        Examples
        --------
        >>> import nemos as nmo
        >>> trans_bas = nmo.basis.TransformerBasis(nmo.basis.MSplineEval(10))
        >>> # allowed
        >>> trans_bas._basis = nmo.basis.BSplineEval(10)
        >>> # allowed
        >>> trans_bas.n_basis_funcs = 20
        >>> # not allowed
        >>> try:
        ...     trans_bas.rand_atrr = "some value"
        ... except ValueError as e:
        ...     print(repr(e))
        ValueError('Only setting _basis or existing attributes of _basis is allowed. Attempt to set `rand_atrr`.')
        """
        # allow self._basis = basis and other attrs of self to be retrievable
        if name in ["_basis", "basis", "_wrapped_methods"]:
            super().__setattr__(name, value)
        # allow changing existing attributes of self._basis
        elif hasattr(self._basis, name):
            setattr(self._basis, name, value)
        # don't allow setting any other attribute
        else:
            raise ValueError(
                f"Only setting _basis or existing attributes of _basis is allowed. Attempt to set `{name}`."
            )

    def __sklearn_clone__(self) -> TransformerBasis:
        """
        Customize how TransformerBasis objects are cloned when used with sklearn.model_selection.

        By default, scikit-learn tries to clone the object by calling __init__ using the output of get_params,
        which fails in our case.

        For more info: https://scikit-learn.org/stable/developers/develop.html#cloning
        """
        cloned_obj = TransformerBasis(self._basis.__sklearn_clone__())
        cloned_obj._basis.kernel_ = None
        return cloned_obj

    def set_params(self, **parameters) -> TransformerBasis:
        """
        Set TransformerBasis parameters.

        When used with ``sklearn.model_selection``, users can set either the ``_basis`` attribute directly
        or the parameters of the underlying Basis, but not both.

        Examples
        --------
        >>> from nemos.basis import BSplineEval, MSplineEval, TransformerBasis
        >>> basis = MSplineEval(10)
        >>> transformer_basis = TransformerBasis(basis=basis)

        >>> # setting parameters of _basis is allowed
        >>> print(transformer_basis.set_params(n_basis_funcs=8).n_basis_funcs)
        8
        >>> # setting _basis directly is allowed
        >>> print(type(transformer_basis.set_params(_basis=BSplineEval(10))._basis))
        <class 'nemos.basis.basis.BSplineEval'>
        >>> # mixing is not allowed, this will raise an exception
        >>> try:
        ...     transformer_basis.set_params(_basis=BSplineEval(10), n_basis_funcs=2)
        ... except ValueError as e:
        ...     print(repr(e))
        ValueError('Set either new _basis object or parameters for existing _basis, not both.')
        """
        new_basis = parameters.pop("_basis", None)
        if new_basis is not None:
            self._basis = new_basis
            if len(parameters) > 0:
                raise ValueError(
                    "Set either new _basis object or parameters for existing _basis, not both."
                )
        else:
            self._basis = self._basis.set_params(**parameters)

        return self

    def get_params(self, deep: bool = True) -> dict:
        """Extend the dict of parameters from the underlying Basis with _basis."""
        return {"_basis": self._basis, **self._basis.get_params(deep)}

    def __dir__(self) -> list[str]:
        """Extend the list of properties of methods with the ones from the underlying Basis."""
        return list(super().__dir__()) + list(self._basis.__dir__())

    def __add__(self, other: TransformerBasis) -> TransformerBasis:
        """
        Add two TransformerBasis objects.

        Parameters
        ----------
        other
            The other TransformerBasis object to add.

        Returns
        -------
        : TransformerBasis
            The resulting Basis object.
        """
        return TransformerBasis(self._basis + other._basis)

    def __mul__(self, other: TransformerBasis) -> TransformerBasis:
        """
        Multiply two TransformerBasis objects.

        Parameters
        ----------
        other
            The other TransformerBasis object to multiply.

        Returns
        -------
        :
            The resulting Basis object.
        """
        return TransformerBasis(self._basis * other._basis)

    def __pow__(self, exponent: int) -> TransformerBasis:
        """Exponentiation of a TransformerBasis object.

        Define the power of a basis by repeatedly applying the method __mul__.
        The exponent must be a positive integer.

        Parameters
        ----------
        exponent :
            Positive integer exponent

        Returns
        -------
        :
            The product of the basis with itself "exponent" times. Equivalent to self * self * ... * self.

        Raises
        ------
        TypeError
            If the provided exponent is not an integer.
        ValueError
            If the integer is zero or negative.
        """
        # errors are handled by Basis.__pow__
        return TransformerBasis(self._basis**exponent)

    def _check_input(self, X: FeatureMatrix, y=None):
        """Check that the input structure.

        TransformerBasis expects a 2-d array as an input. The number of columns should match the number of inputs
        the basis expects. This number can be set before the TransformerBasis is initialized, by calling
        ``Basis.set_input_shape``.

        Parameters
        ----------
        X:
            The input FeatureMatrix.

        Raises
        ------
        ValueError:
            If the input is not a 2-d array or if the number of columns does not match the expected number of inputs.
        """
        ndim = getattr(X, "ndim", None)
        if ndim is None:
            raise ValueError("The input must be a 2-dimensional array.")

        elif ndim != 2:
            raise ValueError(
                f"X must be 2-dimensional, shape (n_samples, n_features). The provided X has shape {X.shape} instead."
            )

        if X.shape[1] != sum(self.n_basis_input_):
            raise ValueError(
                f"Input mismatch: expected {sum(self.n_basis_input_)} inputs, but got {X.shape[1]} columns in X.\n"
                "To modify the required number of inputs, call `set_input_shape` before using `fit` or `fit_transform`."
            )

        if y is not None and y.shape[0] != X.shape[0]:
            raise ValueError(
                "X and y must have the same number of samples. "
                f"X has {X.shpae[0]} samples, while y has {y.shape[0]} samples."
            )<|MERGE_RESOLUTION|>--- conflicted
+++ resolved
@@ -1,10 +1,7 @@
 from __future__ import annotations
 
 import copy
-<<<<<<< HEAD
 from functools import wraps
-=======
->>>>>>> 3d91df13
 from typing import TYPE_CHECKING, Generator
 
 import numpy as np
